--- conflicted
+++ resolved
@@ -158,14 +158,8 @@
     // Finding algorithm object
     traccc::host::combinatorial_kalman_filter_algorithm host_finding(
         cfg, host_mr, logger().clone("HostFindingAlg"));
-<<<<<<< HEAD
-    traccc::alpaka::finding_algorithm<rk_stepper_type, device_navigator_type>
-        device_finding(cfg, mr, async_copy, queue,
-                       logger().clone("AlpakaFindingAlg"));
-=======
     traccc::alpaka::combinatorial_kalman_filter_algorithm device_finding(
         cfg, mr, copy, queue, logger().clone("AlpakaFindingAlg"));
->>>>>>> 32950a5e
 
     // Fitting algorithm object
     traccc::fitting_config fit_cfg(fitting_opts);
@@ -173,13 +167,8 @@
 
     traccc::host::kalman_fitting_algorithm host_fitting(
         fit_cfg, host_mr, host_copy, logger().clone("HostFittingAlg"));
-<<<<<<< HEAD
-    traccc::alpaka::fitting_algorithm<device_fitter_type> device_fitting(
-        fit_cfg, mr, async_copy, queue, logger().clone("AlpakaFittingAlg"));
-=======
     traccc::alpaka::kalman_fitting_algorithm device_fitting(
         fit_cfg, mr, copy, queue, logger().clone("AlpakaFittingAlg"));
->>>>>>> 32950a5e
 
     traccc::performance::timing_info elapsedTimes;
 
