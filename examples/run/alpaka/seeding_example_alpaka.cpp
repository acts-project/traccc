/** TRACCC library, part of the ACTS project (R&D line)
 *
 * (c) 2023 CERN for the benefit of the ACTS project
 *
 * Mozilla Public License Version 2.0
 */

// Project include(s).
#include "traccc/alpaka/seeding/seeding_algorithm.hpp"
#include "traccc/alpaka/seeding/track_params_estimation.hpp"
#include "traccc/alpaka/utils/definitions.hpp"
#include "traccc/definitions/common.hpp"
<<<<<<< HEAD
#include "traccc/efficiency/nseed_performance_writer.hpp"
#include "traccc/efficiency/seeding_performance_writer.hpp"
#include "traccc/efficiency/track_filter.hpp"
=======
#include "traccc/device/container_d2h_copy_alg.hpp"
#include "traccc/device/container_h2d_copy_alg.hpp"
#include "traccc/efficiency/finding_performance_writer.hpp"
#include "traccc/efficiency/nseed_performance_writer.hpp"
#include "traccc/efficiency/seeding_performance_writer.hpp"
#include "traccc/efficiency/track_filter.hpp"
#include "traccc/finding/finding_algorithm.hpp"
#include "traccc/fitting/fitting_algorithm.hpp"
>>>>>>> d9036d24
#include "traccc/io/read_geometry.hpp"
#include "traccc/io/read_measurements.hpp"
#include "traccc/io/read_spacepoints.hpp"
#include "traccc/io/utils.hpp"
#include "traccc/options/common_options.hpp"
#include "traccc/options/detector_input_options.hpp"
#include "traccc/options/finding_input_options.hpp"
#include "traccc/options/handle_argument_errors.hpp"
#include "traccc/options/propagation_options.hpp"
#include "traccc/options/seeding_input_options.hpp"
#include "traccc/performance/collection_comparator.hpp"
#include "traccc/performance/timer.hpp"
#include "traccc/resolution/fitting_performance_writer.hpp"
#include "traccc/seeding/seeding_algorithm.hpp"
#include "traccc/seeding/track_params_estimation.hpp"

// Detray include(s).
#include "detray/core/detector.hpp"
#include "detray/core/detector_metadata.hpp"
#include "detray/detectors/bfield.hpp"
#include "detray/io/common/detector_reader.hpp"
#include "detray/propagator/navigator.hpp"
#include "detray/propagator/propagator.hpp"
#include "detray/propagator/rk_stepper.hpp"

// VecMem include(s).
#ifdef ALPAKA_ACC_GPU_CUDA_ENABLED
#include <vecmem/memory/cuda/device_memory_resource.hpp>
#include <vecmem/memory/cuda/host_memory_resource.hpp>
<<<<<<< HEAD
=======
#include <vecmem/memory/cuda/managed_memory_resource.hpp>
>>>>>>> d9036d24
#endif

#include <vecmem/memory/host_memory_resource.hpp>

// ACTS include(s).
#include <Acts/Definitions/Units.hpp>

// System include(s).
#include <exception>
#include <iomanip>
#include <iostream>

<<<<<<< HEAD
=======
using namespace traccc;
>>>>>>> d9036d24
namespace po = boost::program_options;

int seq_run(const traccc::seeding_input_config& /*i_cfg*/,
            const traccc::finding_input_config<traccc::scalar>& finding_cfg,
            const traccc::propagation_options<traccc::scalar>& propagation_opts,
            const traccc::common_options& common_opts,
            const traccc::detector_input_options& det_opts, bool run_cpu) {

    using host_detector_type = detray::detector<>;
    using device_detector_type =
        detray::detector<detray::default_metadata,
                         detray::device_container_types>;

    using b_field_t = covfie::field<detray::bfield::const_bknd_t>;
    using rk_stepper_type =
        detray::rk_stepper<b_field_t::view_t,
                           typename host_detector_type::transform3,
                           detray::constrained_step<>>;
    using host_navigator_type = detray::navigator<const host_detector_type>;
    using host_fitter_type =
        traccc::kalman_fitter<rk_stepper_type, host_navigator_type>;
    using device_navigator_type = detray::navigator<const device_detector_type>;
    using device_fitter_type =
        traccc::kalman_fitter<rk_stepper_type, device_navigator_type>;

    // Memory resources used by the application.
    vecmem::host_memory_resource host_mr;

#ifdef ALPAKA_ACC_GPU_CUDA_ENABLED
    vecmem::cuda::copy copy;
    vecmem::cuda::host_memory_resource cuda_host_mr;
    vecmem::cuda::device_memory_resource device_mr;
<<<<<<< HEAD
=======
    vecmem::cuda::managed_memory_resource mng_mr;
>>>>>>> d9036d24
    traccc::memory_resource mr{device_mr, &cuda_host_mr};
#else
    vecmem::copy copy;
    vecmem::host_memory_resource mng_mr;
    traccc::memory_resource mr{host_mr, &host_mr};
#endif

    // Performance writer
    traccc::seeding_performance_writer sd_performance_writer(
        traccc::seeding_performance_writer::config{});

    traccc::nseed_performance_writer nsd_performance_writer(
        "nseed_performance_",
        std::make_unique<traccc::simple_charged_eta_pt_cut>(
            2.7f, 1.f * traccc::unit<traccc::scalar>::GeV),
        std::make_unique<traccc::stepped_percentage>(0.6f));

    if (common_opts.check_performance) {
        nsd_performance_writer.initialize();
    }

    // Output stats
    uint64_t n_modules = 0;
    uint64_t n_spacepoints = 0;
    uint64_t n_seeds = 0;
    uint64_t n_seeds_alpaka = 0;

    /*****************************
     * Build a geometry
     *****************************/

    // B field value and its type
    // @TODO: Set B field as argument
    const traccc::vector3 B{0, 0, 2 * detray::unit<traccc::scalar>::T};
    auto field = detray::bfield::create_const_field(B);

    // Read the detector
    detray::io::detector_reader_config reader_cfg{};
    reader_cfg.add_file(traccc::io::data_directory() + det_opts.detector_file);
    if (!det_opts.material_file.empty()) {
        reader_cfg.add_file(traccc::io::data_directory() +
                            det_opts.material_file);
    }
    if (!det_opts.grid_file.empty()) {
        reader_cfg.add_file(traccc::io::data_directory() + det_opts.grid_file);
    }
    auto [host_det, names] =
        detray::io::read_detector<host_detector_type>(mng_mr, reader_cfg);

    traccc::geometry surface_transforms =
        traccc::io::alt_read_geometry(host_det);

    // Detector view object
    auto det_view = detray::get_data(host_det);

    // Seeding algorithms
    traccc::seedfinder_config finder_config;
    traccc::spacepoint_grid_config grid_config(finder_config);
    traccc::seedfilter_config filter_config;

    traccc::seeding_algorithm sa(finder_config, grid_config, filter_config,
                                 host_mr);
    traccc::track_params_estimation tp(host_mr);

<<<<<<< HEAD
    // Alpaka Spacepoint Binning
    traccc::alpaka::seeding_algorithm sa_alpaka{finder_config, grid_config,
                                                filter_config, mr, copy};
    traccc::alpaka::track_params_estimation tp_alpaka{mr, copy};

    // performance writer
    traccc::seeding_performance_writer sd_performance_writer(
        traccc::seeding_performance_writer::config{});
=======
    // Alpaka Algorithms
    traccc::alpaka::seeding_algorithm sa_alpaka{finder_config, grid_config,
                                                filter_config, mr, copy};
    traccc::alpaka::track_params_estimation tp_alpaka{mr, copy};
>>>>>>> d9036d24

    traccc::nseed_performance_writer nsd_performance_writer(
        "nseed_performance_",
        std::make_unique<traccc::simple_charged_eta_pt_cut>(
            2.7f, 1.f * traccc::unit<traccc::scalar>::GeV),
        std::make_unique<traccc::stepped_percentage>(0.6f));

    if (common_opts.check_performance) {
        nsd_performance_writer.initialize();
    }

    traccc::performance::timing_info elapsedTimes;

    // Loop over events
    for (unsigned int event = common_opts.skip;
         event < common_opts.events + common_opts.skip; ++event) {

        // Instantiate host containers/collections
        traccc::io::spacepoint_reader_output sp_reader_output(mr.host);
        traccc::io::measurement_reader_output meas_reader_output(mr.host);

        traccc::seeding_algorithm::output_type seeds;
        traccc::track_params_estimation::output_type params;

        // Instantiate alpaka containers/collections
        traccc::seed_collection_types::buffer seeds_alpaka_buffer(0,
                                                                  *(mr.host));
        traccc::bound_track_parameters_collection_types::buffer
            params_alpaka_buffer(0, *mr.host);

        {  // Start measuring wall time
            traccc::performance::timer wall_t("Wall time", elapsedTimes);

            /*-----------------
            hit file reading
            -----------------*/
            {
                traccc::performance::timer t("Hit reading  (cpu)",
                                             elapsedTimes);
                // Read the hits from the relevant event file
                traccc::io::read_spacepoints(
                    sp_reader_output, event, common_opts.input_directory,
                    surface_transforms, common_opts.input_data_format);

                // Read measurements
                traccc::io::read_measurements(meas_reader_output, event,
                                              common_opts.input_directory,
                                              common_opts.input_data_format);
            }  // stop measuring hit reading timer

            auto& spacepoints_per_event = sp_reader_output.spacepoints;
            auto& modules_per_event = sp_reader_output.modules;
            // auto& measurements_per_event = meas_reader_output.measurements;

            /*----------------------------
                Seeding algorithm
            ----------------------------*/

            // Alpaka

            // TODO: Check this (and all other copies) are intelligent.
            // Copy the spacepoint data to the device.
            traccc::spacepoint_collection_types::buffer
                spacepoints_alpaka_buffer(spacepoints_per_event.size(),
                                          mr.main);
            copy(vecmem::get_data(spacepoints_per_event),
                 spacepoints_alpaka_buffer);
            traccc::cell_module_collection_types::buffer modules_buffer(
                modules_per_event.size(), mr.main);
            copy(vecmem::get_data(modules_per_event), modules_buffer);

            {
                traccc::performance::timer t("Seeding (alpaka)", elapsedTimes);
                // Reconstruct the spacepoints into seeds.
                seeds_alpaka_buffer =
                    sa_alpaka(vecmem::get_data(spacepoints_alpaka_buffer));
            }

            // CPU

            if (run_cpu) {
                traccc::performance::timer t("Seeding  (cpu)", elapsedTimes);
                seeds = sa(spacepoints_per_event);
            }  // stop measuring seeding cpu timer

            /*----------------------------
            Track params estimation
            ----------------------------*/

            // Alpaka

            {
                traccc::performance::timer t("Track params (alpaka)",
                                             elapsedTimes);
<<<<<<< HEAD
                params_alpaka_buffer =
                    tp_alpaka(spacepoints_alpaka_buffer, seeds_alpaka_buffer,
                              modules_buffer, {0.f, 0.f, finder_config.bFieldInZ});
=======
                params_alpaka_buffer = tp_alpaka(
                    spacepoints_alpaka_buffer, seeds_alpaka_buffer,
                    modules_buffer, {0.f, 0.f, finder_config.bFieldInZ});
>>>>>>> d9036d24
            }  // stop measuring track params alpaka timer
            // CPU

            if (run_cpu) {
                traccc::performance::timer t("Track params  (cpu)",
                                             elapsedTimes);
                params = tp(std::move(spacepoints_per_event), seeds,
                            {0.f, 0.f, finder_config.bFieldInZ});
            }  // stop measuring track params cpu timer

        }  // Stop measuring wall time

        /*----------------------------------
          compare seeds from cpu and alpaka
          ----------------------------------*/

        // Copy the seeds to the host for comparisons
        traccc::seed_collection_types::host seeds_alpaka;
        traccc::bound_track_parameters_collection_types::host params_alpaka;
        copy(seeds_alpaka_buffer, seeds_alpaka);
        copy(params_alpaka_buffer, params_alpaka);

        if (run_cpu) {
            // Show which event we are currently presenting the results for.
            std::cout << "===>>> Event " << event << " <<<===" << std::endl;

            // Compare the seeds made on the host and on the device
            traccc::collection_comparator<traccc::seed> compare_seeds{
                "seeds", traccc::details::comparator_factory<traccc::seed>{
<<<<<<< HEAD
                             vecmem::get_data(reader_output.spacepoints),
                             vecmem::get_data(reader_output.spacepoints)}};
=======
                             vecmem::get_data(sp_reader_output.spacepoints),
                             vecmem::get_data(sp_reader_output.spacepoints)}};
>>>>>>> d9036d24
            compare_seeds(vecmem::get_data(seeds),
                          vecmem::get_data(seeds_alpaka));

            // Compare the track parameters made on the host and on the device.
            traccc::collection_comparator<traccc::bound_track_parameters>
                compare_track_parameters{"track parameters"};
            compare_track_parameters(vecmem::get_data(params),
                                     vecmem::get_data(params_alpaka));
        }

        /*----------------
             Statistics
          ---------------*/

<<<<<<< HEAD
        n_spacepoints += reader_output.spacepoints.size();
        n_modules += reader_output.modules.size();
=======
        n_spacepoints += sp_reader_output.spacepoints.size();
        n_modules += sp_reader_output.modules.size();
>>>>>>> d9036d24
        n_seeds_alpaka += seeds_alpaka.size();
        n_seeds += seeds.size();

        /*------------
          Writer
          ------------*/

        if (common_opts.check_performance) {
<<<<<<< HEAD
            traccc::event_map evt_map(event, common_opts.detector_file,
                                      common_opts.input_directory,
                                      common_opts.input_directory, host_mr);

            std::vector<traccc::nseed<3>> nseeds;

            std::transform(
                seeds_alpaka.cbegin(), seeds_alpaka.cend(),
                std::back_inserter(nseeds),
                [](const traccc::seed& s) { return traccc::nseed<3>(s); });

            nsd_performance_writer.register_event(
                event, nseeds.begin(), nseeds.end(),
                reader_output.spacepoints.begin(), evt_map);

            sd_performance_writer.write(
                vecmem::get_data(seeds_alpaka),
                vecmem::get_data(reader_output.spacepoints), evt_map);
=======
            traccc::event_map2 evt_map(event, common_opts.input_directory,
                                       common_opts.input_directory,
                                       common_opts.input_directory);

            sd_performance_writer.write(
                vecmem::get_data(seeds_alpaka),
                vecmem::get_data(sp_reader_output.spacepoints), evt_map);
>>>>>>> d9036d24
        }
    }

    if (common_opts.check_performance) {
        sd_performance_writer.finalize();
        nsd_performance_writer.finalize();

        std::cout << nsd_performance_writer.generate_report_str();
    }

    std::cout << "==> Statistics ... " << std::endl;
    std::cout << "- read    " << n_spacepoints << " spacepoints from "
              << n_modules << " modules" << std::endl;
    std::cout << "- created  (cpu)  " << n_seeds << " seeds" << std::endl;
    std::cout << "- created (alpaka)  " << n_seeds_alpaka << " seeds"
              << std::endl;
    std::cout << "==>Elapsed times...\n" << elapsedTimes << std::endl;

    return 0;
}

// The main routine
//
int main(int argc, char* argv[]) {
    // Set up the program options
    po::options_description desc("Allowed options");

    // Add options
    desc.add_options()("help,h", "Give some help with the program's options");
    traccc::common_options common_opts(desc);
    traccc::detector_input_options det_opts(desc);
    traccc::seeding_input_config seeding_input_cfg(desc);
    traccc::finding_input_config<traccc::scalar> finding_input_cfg(desc);
    traccc::propagation_options<traccc::scalar> propagation_opts(desc);
    desc.add_options()("run-cpu", po::value<bool>()->default_value(false),
                       "run cpu tracking as well");

    po::variables_map vm;
    po::store(po::parse_command_line(argc, argv, desc), vm);

    // Check errors
    traccc::handle_argument_errors(vm, desc);

    // Read options
    common_opts.read(vm);
    det_opts.read(vm);
    seeding_input_cfg.read(vm);
    // finding_input_cfg.read(vm);
    // propagation_opts.read(vm);
    auto run_cpu = vm["run-cpu"].as<bool>();

    std::cout << "Running " << argv[0] << " " << det_opts.detector_file << " "
              << common_opts.input_directory << " " << common_opts.events
              << std::endl;

<<<<<<< HEAD
    return seq_run(seeding_input_cfg, common_opts, run_cpu);
=======
    return seq_run(seeding_input_cfg, finding_input_cfg, propagation_opts,
                   common_opts, det_opts, run_cpu);
>>>>>>> d9036d24
}<|MERGE_RESOLUTION|>--- conflicted
+++ resolved
@@ -10,11 +10,6 @@
 #include "traccc/alpaka/seeding/track_params_estimation.hpp"
 #include "traccc/alpaka/utils/definitions.hpp"
 #include "traccc/definitions/common.hpp"
-<<<<<<< HEAD
-#include "traccc/efficiency/nseed_performance_writer.hpp"
-#include "traccc/efficiency/seeding_performance_writer.hpp"
-#include "traccc/efficiency/track_filter.hpp"
-=======
 #include "traccc/device/container_d2h_copy_alg.hpp"
 #include "traccc/device/container_h2d_copy_alg.hpp"
 #include "traccc/efficiency/finding_performance_writer.hpp"
@@ -23,7 +18,6 @@
 #include "traccc/efficiency/track_filter.hpp"
 #include "traccc/finding/finding_algorithm.hpp"
 #include "traccc/fitting/fitting_algorithm.hpp"
->>>>>>> d9036d24
 #include "traccc/io/read_geometry.hpp"
 #include "traccc/io/read_measurements.hpp"
 #include "traccc/io/read_spacepoints.hpp"
@@ -53,26 +47,16 @@
 #ifdef ALPAKA_ACC_GPU_CUDA_ENABLED
 #include <vecmem/memory/cuda/device_memory_resource.hpp>
 #include <vecmem/memory/cuda/host_memory_resource.hpp>
-<<<<<<< HEAD
-=======
 #include <vecmem/memory/cuda/managed_memory_resource.hpp>
->>>>>>> d9036d24
 #endif
-
 #include <vecmem/memory/host_memory_resource.hpp>
-
-// ACTS include(s).
-#include <Acts/Definitions/Units.hpp>
 
 // System include(s).
 #include <exception>
 #include <iomanip>
 #include <iostream>
 
-<<<<<<< HEAD
-=======
 using namespace traccc;
->>>>>>> d9036d24
 namespace po = boost::program_options;
 
 int seq_run(const traccc::seeding_input_config& /*i_cfg*/,
@@ -105,10 +89,7 @@
     vecmem::cuda::copy copy;
     vecmem::cuda::host_memory_resource cuda_host_mr;
     vecmem::cuda::device_memory_resource device_mr;
-<<<<<<< HEAD
-=======
     vecmem::cuda::managed_memory_resource mng_mr;
->>>>>>> d9036d24
     traccc::memory_resource mr{device_mr, &cuda_host_mr};
 #else
     vecmem::copy copy;
@@ -173,31 +154,10 @@
                                  host_mr);
     traccc::track_params_estimation tp(host_mr);
 
-<<<<<<< HEAD
-    // Alpaka Spacepoint Binning
-    traccc::alpaka::seeding_algorithm sa_alpaka{finder_config, grid_config,
-                                                filter_config, mr, copy};
-    traccc::alpaka::track_params_estimation tp_alpaka{mr, copy};
-
-    // performance writer
-    traccc::seeding_performance_writer sd_performance_writer(
-        traccc::seeding_performance_writer::config{});
-=======
     // Alpaka Algorithms
     traccc::alpaka::seeding_algorithm sa_alpaka{finder_config, grid_config,
                                                 filter_config, mr, copy};
     traccc::alpaka::track_params_estimation tp_alpaka{mr, copy};
->>>>>>> d9036d24
-
-    traccc::nseed_performance_writer nsd_performance_writer(
-        "nseed_performance_",
-        std::make_unique<traccc::simple_charged_eta_pt_cut>(
-            2.7f, 1.f * traccc::unit<traccc::scalar>::GeV),
-        std::make_unique<traccc::stepped_percentage>(0.6f));
-
-    if (common_opts.check_performance) {
-        nsd_performance_writer.initialize();
-    }
 
     traccc::performance::timing_info elapsedTimes;
 
@@ -282,15 +242,9 @@
             {
                 traccc::performance::timer t("Track params (alpaka)",
                                              elapsedTimes);
-<<<<<<< HEAD
-                params_alpaka_buffer =
-                    tp_alpaka(spacepoints_alpaka_buffer, seeds_alpaka_buffer,
-                              modules_buffer, {0.f, 0.f, finder_config.bFieldInZ});
-=======
                 params_alpaka_buffer = tp_alpaka(
                     spacepoints_alpaka_buffer, seeds_alpaka_buffer,
                     modules_buffer, {0.f, 0.f, finder_config.bFieldInZ});
->>>>>>> d9036d24
             }  // stop measuring track params alpaka timer
             // CPU
 
@@ -320,13 +274,8 @@
             // Compare the seeds made on the host and on the device
             traccc::collection_comparator<traccc::seed> compare_seeds{
                 "seeds", traccc::details::comparator_factory<traccc::seed>{
-<<<<<<< HEAD
-                             vecmem::get_data(reader_output.spacepoints),
-                             vecmem::get_data(reader_output.spacepoints)}};
-=======
                              vecmem::get_data(sp_reader_output.spacepoints),
                              vecmem::get_data(sp_reader_output.spacepoints)}};
->>>>>>> d9036d24
             compare_seeds(vecmem::get_data(seeds),
                           vecmem::get_data(seeds_alpaka));
 
@@ -341,13 +290,8 @@
              Statistics
           ---------------*/
 
-<<<<<<< HEAD
-        n_spacepoints += reader_output.spacepoints.size();
-        n_modules += reader_output.modules.size();
-=======
         n_spacepoints += sp_reader_output.spacepoints.size();
         n_modules += sp_reader_output.modules.size();
->>>>>>> d9036d24
         n_seeds_alpaka += seeds_alpaka.size();
         n_seeds += seeds.size();
 
@@ -356,26 +300,6 @@
           ------------*/
 
         if (common_opts.check_performance) {
-<<<<<<< HEAD
-            traccc::event_map evt_map(event, common_opts.detector_file,
-                                      common_opts.input_directory,
-                                      common_opts.input_directory, host_mr);
-
-            std::vector<traccc::nseed<3>> nseeds;
-
-            std::transform(
-                seeds_alpaka.cbegin(), seeds_alpaka.cend(),
-                std::back_inserter(nseeds),
-                [](const traccc::seed& s) { return traccc::nseed<3>(s); });
-
-            nsd_performance_writer.register_event(
-                event, nseeds.begin(), nseeds.end(),
-                reader_output.spacepoints.begin(), evt_map);
-
-            sd_performance_writer.write(
-                vecmem::get_data(seeds_alpaka),
-                vecmem::get_data(reader_output.spacepoints), evt_map);
-=======
             traccc::event_map2 evt_map(event, common_opts.input_directory,
                                        common_opts.input_directory,
                                        common_opts.input_directory);
@@ -383,7 +307,6 @@
             sd_performance_writer.write(
                 vecmem::get_data(seeds_alpaka),
                 vecmem::get_data(sp_reader_output.spacepoints), evt_map);
->>>>>>> d9036d24
         }
     }
 
@@ -439,10 +362,6 @@
               << common_opts.input_directory << " " << common_opts.events
               << std::endl;
 
-<<<<<<< HEAD
-    return seq_run(seeding_input_cfg, common_opts, run_cpu);
-=======
     return seq_run(seeding_input_cfg, finding_input_cfg, propagation_opts,
                    common_opts, det_opts, run_cpu);
->>>>>>> d9036d24
 }