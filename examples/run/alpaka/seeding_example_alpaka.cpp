--- conflicted
+++ resolved
@@ -237,16 +237,10 @@
             {
                 traccc::performance::timer t("Track params (alpaka)",
                                              elapsedTimes);
-<<<<<<< HEAD
-                params_alpaka_buffer = tp_alpaka(
-                    spacepoints_alpaka_buffer, seeds_alpaka_buffer,
-                    {0.f, 0.f, finder_config.bFieldInZ});
-=======
                 params_alpaka_buffer =
                     tp_alpaka(spacepoints_alpaka_buffer, seeds_alpaka_buffer,
                               modules_buffer,
                               {0.f, 0.f, seeding_opts.seedfinder.bFieldInZ});
->>>>>>> 710b62ca
             }  // stop measuring track params alpaka timer
             // CPU
 
