--- conflicted
+++ resolved
@@ -59,20 +59,11 @@
 using namespace traccc;
 namespace po = boost::program_options;
 
-<<<<<<< HEAD
 int seq_run(const traccc::seeding_input_config& /*i_cfg*/,
             const traccc::finding_input_config<traccc::scalar>& /*finding_cfg*/,
             const traccc::propagation_options<traccc::scalar>& /*propagation_opts*/,
             const traccc::common_options& common_opts,
             const traccc::detector_input_options& det_opts, bool run_cpu) {
-=======
-int seq_run(
-    const traccc::seeding_input_config& /*i_cfg*/,
-    const traccc::finding_input_config<traccc::scalar>& /*finding_cfg*/,
-    const traccc::propagation_options<traccc::scalar>& /*propagation_opts*/,
-    const traccc::common_options& common_opts,
-    const traccc::detector_input_options& det_opts, bool run_cpu) {
->>>>>>> 62a96d04
 
     using host_detector_type = detray::detector<>;
 
