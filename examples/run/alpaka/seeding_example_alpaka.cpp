--- conflicted
+++ resolved
@@ -61,15 +61,9 @@
 using namespace traccc;
 namespace po = boost::program_options;
 
-<<<<<<< HEAD
-int seq_run(const traccc::seeding_input_config& /*i_cfg*/,
-            const traccc::finding_input_config<traccc::scalar>& /*finding_cfg*/,
-            const traccc::propagation_options<traccc::scalar>& /*propagation_opts*/,
-=======
 int seq_run(const traccc::seeding_input_options& /*i_cfg*/,
             const traccc::finding_input_options& /*finding_cfg*/,
             const traccc::propagation_options& /*propagation_opts*/,
->>>>>>> 004d6fd4
             const traccc::common_options& common_opts,
             const traccc::detector_input_options& det_opts, bool run_cpu) {
 
