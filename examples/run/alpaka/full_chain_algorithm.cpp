/** TRACCC library, part of the ACTS project (R&D line)
 *
 * (c) 2023-2025 CERN for the benefit of the ACTS project
 *
 * Mozilla Public License Version 2.0
 */

// Local include(s).
#include "full_chain_algorithm.hpp"

// System include(s).
#include <iostream>
#include <stdexcept>

namespace traccc::alpaka {

full_chain_algorithm::full_chain_algorithm(
    vecmem::memory_resource& host_mr,
    const clustering_config& clustering_config,
    const seedfinder_config& finder_config,
    const spacepoint_grid_config& grid_config,
    const seedfilter_config& filter_config,
    const finding_algorithm::config_type& finding_config,
    const fitting_algorithm::config_type& fitting_config,
    const silicon_detector_description::host& det_descr,
    host_detector_type* detector, std::unique_ptr<const traccc::Logger> logger)
    : messaging(logger->clone()),
      m_queue(),
      m_vecmem_objects(m_queue),
      m_host_mr(host_mr),
      m_cached_device_mr(
          std::make_unique<::vecmem::binary_page_memory_resource>(
              m_vecmem_objects.device_mr())),
      m_field_vec{0.f, 0.f, finder_config.bFieldInZ},
      m_field(traccc::construct_const_bfield<host_detector_type::scalar_type>(
          m_field_vec)),
      m_det_descr(det_descr),
      m_device_det_descr(
          static_cast<silicon_detector_description::buffer::size_type>(
              m_det_descr.get().size()),
          m_vecmem_objects.device_mr()),
      m_detector(detector),
      m_clusterization(memory_resource{*m_cached_device_mr, &m_host_mr},
                       m_vecmem_objects.async_copy(), m_queue,
                       clustering_config),
      m_measurement_sorting(memory_resource{*m_cached_device_mr, &m_host_mr},
                            m_vecmem_objects.async_copy(), m_queue,
                            logger->cloneWithSuffix("MeasSortingAlg")),
      m_spacepoint_formation(memory_resource{*m_cached_device_mr, &m_host_mr},
                             m_vecmem_objects.async_copy(), m_queue,
                             logger->cloneWithSuffix("SpFormationAlg")),
      m_seeding(finder_config, grid_config, filter_config,
                memory_resource{*m_cached_device_mr, &m_host_mr},
                m_vecmem_objects.async_copy(), m_queue,
                logger->cloneWithSuffix("SeedingAlg")),
      m_track_parameter_estimation(
          memory_resource{*m_cached_device_mr, &m_host_mr},
          m_vecmem_objects.async_copy(), m_queue,
          logger->cloneWithSuffix("TrackParamEstAlg")),
      m_finding(finding_config,
                memory_resource{*m_cached_device_mr, &m_host_mr},
                m_vecmem_objects.async_copy(), m_queue,
                logger->cloneWithSuffix("TrackFindingAlg")),
      m_fitting(fitting_config,
                memory_resource{*m_cached_device_mr, &m_host_mr},
                m_vecmem_objects.async_copy(), m_queue,
                logger->cloneWithSuffix("TrackFittingAlg")),
      m_clustering_config(clustering_config),
      m_finder_config(finder_config),
      m_grid_config(grid_config),
      m_filter_config(filter_config),
      m_finding_config(finding_config),
      m_fitting_config(fitting_config) {

    std::cout << traccc::alpaka::get_device_info() << std::endl;

    // Copy the detector (description) to the device.
    m_vecmem_objects
        .async_copy()(::vecmem::get_data(m_det_descr.get()), m_device_det_descr)
        ->ignore();
    if (m_detector != nullptr) {
        m_device_detector = detray::get_buffer(detray::get_data(*m_detector),
                                               m_vecmem_objects.device_mr(),
                                               m_vecmem_objects.async_copy());
        m_device_detector_view = detray::get_data(m_device_detector);
    }
}

full_chain_algorithm::full_chain_algorithm(const full_chain_algorithm& parent)
    : messaging(parent.logger().clone()),
      m_queue(),
      m_vecmem_objects(m_queue),
      m_host_mr(parent.m_host_mr),
      m_cached_device_mr(
          std::make_unique<::vecmem::binary_page_memory_resource>(
              m_vecmem_objects.device_mr())),
      m_field_vec(parent.m_field_vec),
      m_field(parent.m_field),
      m_det_descr(parent.m_det_descr),
      m_device_det_descr(
          static_cast<silicon_detector_description::buffer::size_type>(
              m_det_descr.get().size()),
          m_vecmem_objects.device_mr()),
      m_detector(parent.m_detector),
      m_clusterization(memory_resource{*m_cached_device_mr, &m_host_mr},
                       m_vecmem_objects.async_copy(), m_queue,
                       parent.m_clustering_config),
      m_measurement_sorting(memory_resource{*m_cached_device_mr, &m_host_mr},
                            m_vecmem_objects.async_copy(), m_queue,
                            parent.logger().cloneWithSuffix("MeasSortingAlg")),
      m_spacepoint_formation(memory_resource{*m_cached_device_mr, &m_host_mr},
                             m_vecmem_objects.async_copy(), m_queue,
                             parent.logger().cloneWithSuffix("SpFormationAlg")),
      m_seeding(parent.m_finder_config, parent.m_grid_config,
                parent.m_filter_config,
                memory_resource{*m_cached_device_mr, &m_host_mr},
                m_vecmem_objects.async_copy(), m_queue,
                parent.logger().cloneWithSuffix("SeedingAlg")),
      m_track_parameter_estimation(
          memory_resource{*m_cached_device_mr, &m_host_mr},
          m_vecmem_objects.async_copy(), m_queue,
          parent.logger().cloneWithSuffix("TrackParamEstAlg")),
      m_finding(parent.m_finding_config,
                memory_resource{*m_cached_device_mr, &m_host_mr},
                m_vecmem_objects.async_copy(), m_queue,
                parent.logger().cloneWithSuffix("TrackFindingAlg")),
      m_fitting(parent.m_fitting_config,
                memory_resource{*m_cached_device_mr, &m_host_mr},
                m_vecmem_objects.async_copy(), m_queue,
                parent.logger().cloneWithSuffix("TrackFittingAlg")),
      m_clustering_config(parent.m_clustering_config),
      m_finder_config(parent.m_finder_config),
      m_grid_config(parent.m_grid_config),
      m_filter_config(parent.m_filter_config),
      m_finding_config(parent.m_finding_config),
      m_fitting_config(parent.m_fitting_config) {

    // Copy the detector (description) to the device.
    m_vecmem_objects
        .async_copy()(::vecmem::get_data(m_det_descr.get()), m_device_det_descr)
        ->ignore();
    if (m_detector != nullptr) {
        m_device_detector = detray::get_buffer(detray::get_data(*m_detector),
                                               m_vecmem_objects.device_mr(),
                                               m_vecmem_objects.async_copy());
        m_device_detector_view = detray::get_data(m_device_detector);
    }
}

full_chain_algorithm::~full_chain_algorithm() = default;

full_chain_algorithm::output_type full_chain_algorithm::operator()(
    const edm::silicon_cell_collection::host& cells) const {

    // Create device copy of input collections
    edm::silicon_cell_collection::buffer cells_buffer(
        static_cast<unsigned int>(cells.size()), *m_cached_device_mr);
    m_vecmem_objects.async_copy()(::vecmem::get_data(cells), cells_buffer)
        ->ignore();

    // Run the clusterization (asynchronously).
    const clusterization_algorithm::output_type measurements =
        m_clusterization(cells_buffer, m_device_det_descr);
    m_measurement_sorting(measurements);

    // If we have a Detray detector, run the track finding and fitting.
    if (m_detector != nullptr) {

        // Run the seed-finding (asynchronously).
        const spacepoint_formation_algorithm::output_type spacepoints =
            m_spacepoint_formation(m_device_detector_view, measurements);
        const track_params_estimation::output_type track_params =
            m_track_parameter_estimation(measurements, spacepoints,
                                         m_seeding(spacepoints), m_field_vec);

        // Run the track finding (asynchronously).
        const finding_algorithm::output_type track_candidates = m_finding(
            m_device_detector_view, m_field, measurements, track_params);

<<<<<<< HEAD
        // Run the track fitting (asynchronously).
        const fitting_algorithm::output_type track_states =
            m_fitting(m_device_detector_view, m_field, track_candidates);
=======
        // Run the track fitting.
        const fitting_algorithm::output_type track_states = m_fitting(
            m_device_detector_view, m_field, {track_candidates, measurements});
>>>>>>> c794e344

        // Copy a limited amount of result data back to the host.
        output_type result{&m_host_mr};
        m_vecmem_objects.async_copy()(track_states.headers, result)->wait();
        return result;

    }
    // If not, copy the track parameters back to the host, and return a dummy
    // object.
    else {

        // Copy the measurements back to the host.
        measurement_collection_types::host measurements_host(&m_host_mr);
        m_vecmem_objects.async_copy()(measurements, measurements_host)->wait();

        // Return an empty object.
        return {};
    }
}

}  // namespace traccc::alpaka<|MERGE_RESOLUTION|>--- conflicted
+++ resolved
@@ -177,15 +177,9 @@
         const finding_algorithm::output_type track_candidates = m_finding(
             m_device_detector_view, m_field, measurements, track_params);
 
-<<<<<<< HEAD
         // Run the track fitting (asynchronously).
-        const fitting_algorithm::output_type track_states =
-            m_fitting(m_device_detector_view, m_field, track_candidates);
-=======
-        // Run the track fitting.
         const fitting_algorithm::output_type track_states = m_fitting(
             m_device_detector_view, m_field, {track_candidates, measurements});
->>>>>>> c794e344
 
         // Copy a limited amount of result data back to the host.
         output_type result{&m_host_mr};
