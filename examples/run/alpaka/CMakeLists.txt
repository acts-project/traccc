# TRACCC library, part of the ACTS project (R&D line)
#
# (c) 2023 CERN for the benefit of the ACTS project
#
# Mozilla Public License Version 2.0

set(EXTRA_LIBS "")

if(alpaka_ACC_GPU_CUDA_ENABLE)
  enable_language(CUDA)
  include( traccc-compiler-options-cuda )

<<<<<<< HEAD
  list (APPEND EXTRA_LIBS vecmem::cuda traccc::cuda)
endif()
=======
  list (APPEND LIBRARIES vecmem::cuda traccc::cuda)
elseif(alpaka_ACC_GPU_HIP_ENABLE)
  enable_language(HIP)
  find_package( HIPToolkit REQUIRED )
  list(APPEND LIBRARIES HIP::hiprt vecmem::hip)
 endif()
>>>>>>> 710b62ca

set(LIBRARIES vecmem::core traccc::io traccc::performance
    traccc::core traccc::device_common traccc::alpaka alpaka::alpaka
    traccc::options ${EXTRA_LIBS})

traccc_add_executable( seq_example_alpaka "seq_example_alpaka.cpp"
    LINK_LIBRARIES ${LIBRARIES} )
traccc_add_executable( seeding_example_alpaka "seeding_example_alpaka.cpp"
    LINK_LIBRARIES ${LIBRARIES} )

#
# Set up the "throughput applications".
#
alpaka_add_library( traccc_examples_alpaka SHARED
   "full_chain_algorithm.hpp"
   "full_chain_algorithm.cpp" )
target_link_libraries( traccc_examples_alpaka
   PUBLIC vecmem::core traccc::core traccc::device_common
          traccc::alpaka alpaka::alpaka ${EXTRA_LIBS})

traccc_add_executable( throughput_st_alpaka "throughput_st.cpp"
   LINK_LIBRARIES ${LIBRARIES} traccc_examples_alpaka)

traccc_add_executable( throughput_mt_alpaka "throughput_mt.cpp"
   LINK_LIBRARIES TBB::tbb ${LIBRARIES} traccc_examples_alpaka )
<|MERGE_RESOLUTION|>--- conflicted
+++ resolved
@@ -10,17 +10,13 @@
   enable_language(CUDA)
   include( traccc-compiler-options-cuda )
 
-<<<<<<< HEAD
   list (APPEND EXTRA_LIBS vecmem::cuda traccc::cuda)
-endif()
-=======
-  list (APPEND LIBRARIES vecmem::cuda traccc::cuda)
 elseif(alpaka_ACC_GPU_HIP_ENABLE)
   enable_language(HIP)
   find_package( HIPToolkit REQUIRED )
-  list(APPEND LIBRARIES HIP::hiprt vecmem::hip)
- endif()
->>>>>>> 710b62ca
+  
+  list(APPEND EXTRA_LIBS HIP::hiprt vecmem::hip)
+endif()
 
 set(LIBRARIES vecmem::core traccc::io traccc::performance
     traccc::core traccc::device_common traccc::alpaka alpaka::alpaka
