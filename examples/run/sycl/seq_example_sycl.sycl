/* TRACCC library, part of the ACTS project (R&D line)
 *
 * (c) 2021-2022 CERN for the benefit of the ACTS project
 *
 * Mozilla Public License Version 2.0
 */

// SYCL include(s)
#include <CL/sycl.hpp>

// io
#include "traccc/io/csv.hpp"
#include "traccc/io/reader.hpp"
#include "traccc/io/utils.hpp"
#include "traccc/io/writer.hpp"

// algorithms
#include "traccc/clusterization/clusterization_algorithm.hpp"
#include "traccc/clusterization/spacepoint_formation.hpp"
#include "traccc/seeding/seeding_algorithm.hpp"
#include "traccc/seeding/track_params_estimation.hpp"
#include "traccc/sycl/clusterization/clusterization_algorithm.hpp"
#include "traccc/sycl/seeding/seeding_algorithm.hpp"
#include "traccc/sycl/seeding/track_params_estimation.hpp"

// performance
#include "traccc/efficiency/seeding_performance_writer.hpp"

// options
#include "traccc/options/full_tracking_input_options.hpp"
#include "traccc/options/handle_argument_errors.hpp"

// Vecmem include(s)
#include <vecmem/memory/host_memory_resource.hpp>
#include <vecmem/memory/sycl/shared_memory_resource.hpp>

// System include(s).
#include <chrono>
#include <exception>
#include <iomanip>
#include <iostream>

namespace po = boost::program_options;

// Simple asynchronous handler function
auto handle_async_error = [](::sycl::exception_list elist) {
    for (auto& e : elist) {
        try {
            std::rethrow_exception(e);
        } catch (::sycl::exception& e) {
            std::cout << "ASYNC EXCEPTION!!\n";
            std::cout << e.what() << "\n";
        }
    }
};

int seq_run(const traccc::full_tracking_input_config& i_cfg, bool run_cpu) {

    // Read the surface transforms
    auto surface_transforms = traccc::read_geometry(i_cfg.detector_file);

    // Output stats
    uint64_t n_cells = 0;
    uint64_t n_modules = 0;
    // uint64_t n_clusters = 0;
    uint64_t n_measurements = 0;
    uint64_t n_measurements_sycl = 0;
    uint64_t n_spacepoints = 0;
    uint64_t n_seeds = 0;
    uint64_t n_seeds_sycl = 0;

    // Elapsed time
    float wall_time(0);
    float file_reading_cpu(0);
    float clusterization_cpu(0);
<<<<<<< HEAD
    float sp_formation_cpu(0);
=======
    float clusterization_sycl(0);
>>>>>>> 9076ce48
    float seeding_cpu(0);
    float seeding_sycl(0);
    float tp_estimating_cpu(0);
    float tp_estimating_sycl(0);

    // Creating SYCL queue object
    ::sycl::queue q(::sycl::gpu_selector{}, handle_async_error);
    std::cout << "Running Seeding on device: "
              << q.get_device().get_info<::sycl::info::device::name>() << "\n";

    // Memory resource used by the EDM.
    vecmem::sycl::shared_memory_resource shared_mr(&q);

    // Memory resource used by the EDM.
    vecmem::host_memory_resource host_mr;

<<<<<<< HEAD
    traccc::clusterization_algorithm ca(shared_mr);
    traccc::spacepoint_formation sf(shared_mr);
=======
    traccc::clusterization_algorithm ca(host_mr);
>>>>>>> 9076ce48
    traccc::seeding_algorithm sa(host_mr);
    traccc::track_params_estimation tp(host_mr);

    traccc::sycl::clusterization_algorithm ca_sycl(shared_mr, &q);
    traccc::sycl::seeding_algorithm sa_sycl(shared_mr, &q);
    traccc::sycl::track_params_estimation tp_sycl(shared_mr, &q);

    // performance writer
    traccc::seeding_performance_writer sd_performance_writer(
        traccc::seeding_performance_writer::config{});
    sd_performance_writer.add_cache("CPU");
    sd_performance_writer.add_cache("SYCL");

    /*time*/ auto start_wall_time = std::chrono::system_clock::now();

    // Loop over events
    for (unsigned int event = i_cfg.skip; event < i_cfg.events + i_cfg.skip;
         ++event) {

        /*time*/ auto start_file_reading_cpu = std::chrono::system_clock::now();

        // Read the cells from the relevant event file for CPU algorithm
        traccc::host_cell_container cells_per_event =
            traccc::read_cells_from_event(event, i_cfg.cell_directory,
                                          surface_transforms, host_mr);

        /*time*/ auto end_file_reading_cpu = std::chrono::system_clock::now();
        /*time*/ std::chrono::duration<double> time_file_reading_cpu =
            end_file_reading_cpu - start_file_reading_cpu;
        /*time*/ file_reading_cpu += time_file_reading_cpu.count();

        /*-----------------------------
            Clusterization algorithm
          -----------------------------*/

        // SYCL

        /*time*/ auto start_clusterization_sycl =
            std::chrono::system_clock::now();

        auto ca_result_sycl = ca_sycl(cells_per_event);
        auto& measurements_per_event_sycl = ca_result_sycl.first;
        auto& spacepoints_per_event_sycl = ca_result_sycl.second;

        /*time*/ auto end_clusterization_sycl =
            std::chrono::system_clock::now();
        /*time*/ std::chrono::duration<double> time_clusterization_sycl =
            end_clusterization_sycl - start_clusterization_sycl;
        /*time*/ clusterization_sycl += time_clusterization_sycl.count();

        // CPU

        /*time*/ auto start_clusterization_cpu =
            std::chrono::system_clock::now();

        auto measurements_per_event = ca(cells_per_event);

        /*time*/ auto end_clusterization_cpu = std::chrono::system_clock::now();
        /*time*/ std::chrono::duration<double> time_clusterization_cpu =
            end_clusterization_cpu - start_clusterization_cpu;
        /*time*/ clusterization_cpu += time_clusterization_cpu.count();

        /*---------------------------------
               Spacepoint formation (cpu)
          ---------------------------------*/

        /*time*/ auto start_sp_formation_cpu = std::chrono::system_clock::now();

        auto spacepoints_per_event = sf(measurements_per_event);

        /*time*/ auto end_sp_formation_cpu = std::chrono::system_clock::now();
        /*time*/ std::chrono::duration<double> time_sp_formation_cpu =
            end_sp_formation_cpu - start_sp_formation_cpu;
        /*time*/ sp_formation_cpu += time_sp_formation_cpu.count();

        /*----------------------------
             Seeding algorithm
          ----------------------------*/

        // SYCL

        /*time*/ auto start_seeding_sycl = std::chrono::system_clock::now();

        auto seeds_sycl = sa_sycl(spacepoints_per_event_sycl);

        /*time*/ auto end_seeding_sycl = std::chrono::system_clock::now();
        /*time*/ std::chrono::duration<double> time_seeding_sycl =
            end_seeding_sycl - start_seeding_sycl;
        /*time*/ seeding_sycl += time_seeding_sycl.count();

        // CPU

        /*time*/ auto start_seeding_cpu = std::chrono::system_clock::now();

        traccc::seeding_algorithm::output_type seeds;

        if (run_cpu) {
            seeds = sa(spacepoints_per_event);
        }

        /*time*/ auto end_seeding_cpu = std::chrono::system_clock::now();
        /*time*/ std::chrono::duration<double> time_seeding_cpu =
            end_seeding_cpu - start_seeding_cpu;
        /*time*/ seeding_cpu += time_seeding_cpu.count();

        /*----------------------------
          Track params estimation
          ----------------------------*/

        // SYCL

        /*time*/ auto start_tp_estimating_sycl =
            std::chrono::system_clock::now();

        auto params_sycl = tp_sycl(std::move(spacepoints_per_event_sycl),
                                   std::move(seeds_sycl));

        /*time*/ auto end_tp_estimating_sycl = std::chrono::system_clock::now();
        /*time*/ std::chrono::duration<double> time_tp_estimating_sycl =
            end_tp_estimating_sycl - start_tp_estimating_sycl;
        /*time*/ tp_estimating_sycl += time_tp_estimating_sycl.count();

        // CPU

        /*time*/ auto start_tp_estimating_cpu =
            std::chrono::system_clock::now();

        traccc::track_params_estimation::output_type params;
        if (run_cpu) {
            params = tp(spacepoints_per_event, seeds);
        }

        /*time*/ auto end_tp_estimating_cpu = std::chrono::system_clock::now();
        /*time*/ std::chrono::duration<double> time_tp_estimating_cpu =
            end_tp_estimating_cpu - start_tp_estimating_cpu;
        /*time*/ tp_estimating_cpu += time_tp_estimating_cpu.count();

        /*----------------------------------
          compare cpu and sycl result
          ----------------------------------*/

        if (run_cpu) {

            // Initial information about number of seeds found
            std::cout << "event " << std::to_string(event) << std::endl;
            std::cout << " number of seeds (cpu): " << seeds.size()
                      << std::endl;
            std::cout << " number of seeds (sycl): " << seeds_sycl.size()
                      << std::endl;

            // measurement matching rate
            int n_measurements_match = 0;
            for (uint64_t i = 0; i < measurements_per_event.size(); ++i) {
                for (auto& m : measurements_per_event.get_items().at(i)) {

                    if (std::find(
                            measurements_per_event_sycl.get_items()
                                .at(i)
                                .begin(),
                            measurements_per_event_sycl.get_items().at(i).end(),
                            m) !=
                        measurements_per_event_sycl.get_items().at(i).end()) {
                        n_measurements_match++;
                    }
                }
            }
            float matching_rate = float(n_measurements_match) /
                                  measurements_per_event.total_size();
            std::cout << " measurements matching rate: " << matching_rate
                      << std::endl;

            // seeding matching rate
            int n_match = 0;
            for (auto& seed : seeds) {
                if (std::find_if(
                        seeds_sycl.begin(), seeds_sycl.end(),
                        traccc::is_same_seed<traccc::host_spacepoint_container>(
                            seed, spacepoints_per_event,
                            spacepoints_per_event_sycl)) != seeds_sycl.end())
                    n_match++;
            }
            matching_rate = float(n_match) / seeds.size();
            std::cout << " seed matching rate: " << matching_rate << std::endl;

            // track parameter estimation matching rate
            n_match = 0;
            for (auto& param : params) {
                if (std::find(params_sycl.begin(), params_sycl.end(), param) !=
                    params_sycl.end()) {
                    n_match++;
                }
            }
            matching_rate = float(n_match) / params.size();
            std::cout << " track parameters matching rate: " << matching_rate
                      << std::endl;
        }

        /*----------------
             Statistics
          ---------------*/

        n_modules += cells_per_event.size();
        n_cells += cells_per_event.total_size();
        n_measurements += measurements_per_event.total_size();
        n_measurements_sycl += measurements_per_event_sycl.total_size();
        n_spacepoints += spacepoints_per_event.total_size();
        n_seeds_sycl += seeds_sycl.size();
        n_seeds += seeds.size();

        /*------------
             Writer
          ------------*/

        if (i_cfg.check_seeding_performance) {
            traccc::event_map evt_map(event, i_cfg.detector_file,
                                      i_cfg.hit_directory,
                                      i_cfg.particle_directory, host_mr);
            sd_performance_writer.write("SYCL", seeds_sycl,
                                        spacepoints_per_event_sycl, evt_map);

            if (run_cpu) {
                sd_performance_writer.write("CPU", seeds, spacepoints_per_event,
                                            evt_map);
            }
        }

        if (run_cpu) {
            traccc::write_measurements(event, measurements_per_event);
            traccc::write_spacepoints(event, spacepoints_per_event);
            traccc::write_seeds(event, spacepoints_per_event, seeds);
            traccc::write_estimated_track_parameters(event, params);
        }
    }

    /*time*/ auto end_wall_time = std::chrono::system_clock::now();
    /*time*/ std::chrono::duration<double> time_wall_time =
        end_wall_time - start_wall_time;

    /*time*/ wall_time += time_wall_time.count();

    sd_performance_writer.finalize();

    std::cout << "==> Statistics ... " << std::endl;
    std::cout << "- read    " << n_spacepoints << " spacepoints from "
              << n_modules << " modules" << std::endl;
    std::cout << "- created        " << n_cells << " cells           "
              << std::endl;
    std::cout << "- created        " << n_measurements << " meaurements     "
              << std::endl;
    std::cout << "- created (sycl) " << n_measurements_sycl
              << " measurements     " << std::endl;
    std::cout << "- created        " << n_spacepoints << " spacepoints     "
              << std::endl;

    std::cout << "- created (cpu)  " << n_seeds << " seeds" << std::endl;
    std::cout << "- created (sycl) " << n_seeds_sycl << " seeds" << std::endl;
    std::cout << "==> Elpased time ... " << std::endl;
    std::cout << "wall time           " << std::setw(10) << std::left
              << wall_time << std::endl;
    std::cout << "file reading (cpu)        " << std::setw(10) << std::left
              << file_reading_cpu << std::endl;
    std::cout << "clusterization_time (cpu) " << std::setw(10) << std::left
              << clusterization_cpu << std::endl;
<<<<<<< HEAD
    std::cout << "spacepoint_formation_time (cpu) " << std::setw(10)
              << std::left << sp_formation_cpu << std::endl;
=======
    std::cout << "clusterization_time (sycl) " << std::setw(10) << std::left
              << clusterization_sycl << std::endl;
>>>>>>> 9076ce48
    std::cout << "seeding_time (cpu)        " << std::setw(10) << std::left
              << seeding_cpu << std::endl;
    std::cout << "seeding_time (sycl)       " << std::setw(10) << std::left
              << seeding_sycl << std::endl;
    std::cout << "tr_par_esti_time (cpu)    " << std::setw(10) << std::left
              << tp_estimating_cpu << std::endl;
    std::cout << "tr_par_esti_time (sycl)   " << std::setw(10) << std::left
              << tp_estimating_sycl << std::endl;

    return 0;
}

// The main routine
//
int main(int argc, char* argv[]) {
    // Set up the program options
    po::options_description desc("Allowed options");

    // Add options
    desc.add_options()("help,h", "Give some help with the program's options");
    traccc::full_tracking_input_config full_tracking_input_cfg(desc);
    desc.add_options()("run_cpu", po::value<bool>()->default_value(false),
                       "run cpu tracking as well");

    po::variables_map vm;
    po::store(po::parse_command_line(argc, argv, desc), vm);

    // Check errors
    traccc::handle_argument_errors(vm, desc);

    // Read options
    full_tracking_input_cfg.read(vm);
    auto run_cpu = vm["run_cpu"].as<bool>();

    std::cout << "Running " << argv[0] << " "
              << full_tracking_input_cfg.detector_file << " "
              << full_tracking_input_cfg.cell_directory << " "
              << full_tracking_input_cfg.events << std::endl;

    return seq_run(full_tracking_input_cfg, run_cpu);
}<|MERGE_RESOLUTION|>--- conflicted
+++ resolved
@@ -73,11 +73,8 @@
     float wall_time(0);
     float file_reading_cpu(0);
     float clusterization_cpu(0);
-<<<<<<< HEAD
     float sp_formation_cpu(0);
-=======
     float clusterization_sycl(0);
->>>>>>> 9076ce48
     float seeding_cpu(0);
     float seeding_sycl(0);
     float tp_estimating_cpu(0);
@@ -94,12 +91,8 @@
     // Memory resource used by the EDM.
     vecmem::host_memory_resource host_mr;
 
-<<<<<<< HEAD
-    traccc::clusterization_algorithm ca(shared_mr);
+    traccc::clusterization_algorithm ca(host_mr);
     traccc::spacepoint_formation sf(shared_mr);
-=======
-    traccc::clusterization_algorithm ca(host_mr);
->>>>>>> 9076ce48
     traccc::seeding_algorithm sa(host_mr);
     traccc::track_params_estimation tp(host_mr);
 
@@ -140,9 +133,7 @@
         /*time*/ auto start_clusterization_sycl =
             std::chrono::system_clock::now();
 
-        auto ca_result_sycl = ca_sycl(cells_per_event);
-        auto& measurements_per_event_sycl = ca_result_sycl.first;
-        auto& spacepoints_per_event_sycl = ca_result_sycl.second;
+        auto measurements_per_event_sycl = ca_sycl(cells_per_event);
 
         /*time*/ auto end_clusterization_sycl =
             std::chrono::system_clock::now();
@@ -168,7 +159,7 @@
 
         /*time*/ auto start_sp_formation_cpu = std::chrono::system_clock::now();
 
-        auto spacepoints_per_event = sf(measurements_per_event);
+        auto spacepoints_per_event = sf(measurements_per_event_sycl);
 
         /*time*/ auto end_sp_formation_cpu = std::chrono::system_clock::now();
         /*time*/ std::chrono::duration<double> time_sp_formation_cpu =
@@ -183,7 +174,7 @@
 
         /*time*/ auto start_seeding_sycl = std::chrono::system_clock::now();
 
-        auto seeds_sycl = sa_sycl(spacepoints_per_event_sycl);
+        auto seeds_sycl = sa_sycl(spacepoints_per_event);
 
         /*time*/ auto end_seeding_sycl = std::chrono::system_clock::now();
         /*time*/ std::chrono::duration<double> time_seeding_sycl =
@@ -214,8 +205,8 @@
         /*time*/ auto start_tp_estimating_sycl =
             std::chrono::system_clock::now();
 
-        auto params_sycl = tp_sycl(std::move(spacepoints_per_event_sycl),
-                                   std::move(seeds_sycl));
+        auto params_sycl =
+            tp_sycl(std::move(spacepoints_per_event), std::move(seeds_sycl));
 
         /*time*/ auto end_tp_estimating_sycl = std::chrono::system_clock::now();
         /*time*/ std::chrono::duration<double> time_tp_estimating_sycl =
@@ -278,7 +269,7 @@
                         seeds_sycl.begin(), seeds_sycl.end(),
                         traccc::is_same_seed<traccc::host_spacepoint_container>(
                             seed, spacepoints_per_event,
-                            spacepoints_per_event_sycl)) != seeds_sycl.end())
+                            spacepoints_per_event)) != seeds_sycl.end())
                     n_match++;
             }
             matching_rate = float(n_match) / seeds.size();
@@ -318,7 +309,7 @@
                                       i_cfg.hit_directory,
                                       i_cfg.particle_directory, host_mr);
             sd_performance_writer.write("SYCL", seeds_sycl,
-                                        spacepoints_per_event_sycl, evt_map);
+                                        spacepoints_per_event, evt_map);
 
             if (run_cpu) {
                 sd_performance_writer.write("CPU", seeds, spacepoints_per_event,
@@ -363,13 +354,10 @@
               << file_reading_cpu << std::endl;
     std::cout << "clusterization_time (cpu) " << std::setw(10) << std::left
               << clusterization_cpu << std::endl;
-<<<<<<< HEAD
     std::cout << "spacepoint_formation_time (cpu) " << std::setw(10)
               << std::left << sp_formation_cpu << std::endl;
-=======
     std::cout << "clusterization_time (sycl) " << std::setw(10) << std::left
               << clusterization_sycl << std::endl;
->>>>>>> 9076ce48
     std::cout << "seeding_time (cpu)        " << std::setw(10) << std::left
               << seeding_cpu << std::endl;
     std::cout << "seeding_time (sycl)       " << std::setw(10) << std::left
