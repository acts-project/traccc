/* TRACCC library, part of the ACTS project (R&D line)
 *
 * (c) 2021-2022 CERN for the benefit of the ACTS project
 *
 * Mozilla Public License Version 2.0
 */

// SYCL include(s)
#include <CL/sycl.hpp>

// io
#include "traccc/io/csv.hpp"
#include "traccc/io/reader.hpp"
#include "traccc/io/utils.hpp"
#include "traccc/io/writer.hpp"

// algorithms
#include "traccc/clusterization/clusterization_algorithm.hpp"
#include "traccc/clusterization/spacepoint_formation.hpp"
#include "traccc/seeding/seeding_algorithm.hpp"
#include "traccc/seeding/track_params_estimation.hpp"
#include "traccc/sycl/clusterization/clusterization_algorithm.hpp"
#include "traccc/sycl/seeding/seeding_algorithm.hpp"
#include "traccc/sycl/seeding/track_params_estimation.hpp"

// performance
#include "traccc/efficiency/seeding_performance_writer.hpp"

// options
#include "traccc/options/common_options.hpp"
#include "traccc/options/full_tracking_input_options.hpp"
#include "traccc/options/handle_argument_errors.hpp"

// Vecmem include(s)
#include <vecmem/memory/host_memory_resource.hpp>
#include <vecmem/memory/sycl/device_memory_resource.hpp>
#include <vecmem/memory/sycl/host_memory_resource.hpp>
#include <vecmem/memory/sycl/shared_memory_resource.hpp>
#include <vecmem/utils/sycl/copy.hpp>

// Project include(s).
#include "traccc/utils/memory_resource.hpp"

// System include(s).
#include <chrono>
#include <exception>
#include <iomanip>
#include <iostream>

namespace po = boost::program_options;

// Simple asynchronous handler function
auto handle_async_error = [](::sycl::exception_list elist) {
    for (auto& e : elist) {
        try {
            std::rethrow_exception(e);
        } catch (::sycl::exception& e) {
            std::cout << "ASYNC EXCEPTION!!\n";
            std::cout << e.what() << "\n";
        }
    }
};

int seq_run(const traccc::full_tracking_input_config& i_cfg,
            const traccc::common_options& common_opts, bool run_cpu) {

    // Read the surface transforms
    auto surface_transforms = traccc::read_geometry(i_cfg.detector_file);

    // Read the digitization configuration file
    auto digi_cfg =
        traccc::read_digitization_config(i_cfg.digitization_config_file);

    // Output stats
    uint64_t n_cells = 0;
    uint64_t n_modules = 0;
    // uint64_t n_clusters = 0;
    uint64_t n_measurements = 0;
    uint64_t n_spacepoints = 0;
    uint64_t n_spacepoints_sycl = 0;
    uint64_t n_seeds = 0;
    uint64_t n_seeds_sycl = 0;

    // Elapsed time
    float wall_time(0);
    float file_reading_cpu(0);
    float clusterization_cpu(0);
    float sp_formation_cpu(0);
    float clusterization_sycl(0);
    float seeding_cpu(0);
    float seeding_sycl(0);
    float tp_estimating_cpu(0);
    float tp_estimating_sycl(0);

    // Creating SYCL queue object
    ::sycl::queue q(handle_async_error);
    std::cout << "Running Seeding on device: "
              << q.get_device().get_info<::sycl::info::device::name>() << "\n";

    // Memory resource used by the EDM.
    vecmem::sycl::shared_memory_resource shared_mr(&q);
    vecmem::sycl::host_memory_resource sycl_host_mr(&q);
    vecmem::sycl::device_memory_resource device_mr(&q);

    // Struct with memory resources to pass to SYCL algorithms
    traccc::memory_resource mr{device_mr, &sycl_host_mr};

    // Memory resource used by the EDM.
    vecmem::host_memory_resource host_mr;

    traccc::clusterization_algorithm ca(host_mr);
    traccc::spacepoint_formation sf(host_mr);
    traccc::seeding_algorithm sa(host_mr);
    traccc::track_params_estimation tp(host_mr);

    traccc::sycl::clusterization_algorithm ca_sycl(mr, &q);
    traccc::sycl::seeding_algorithm sa_sycl(mr, &q);
    traccc::sycl::track_params_estimation tp_sycl(mr, &q);

    // performance writer
    traccc::seeding_performance_writer sd_performance_writer(
        traccc::seeding_performance_writer::config{});
    if (i_cfg.check_performance) {
        sd_performance_writer.init();
        sd_performance_writer.add_cache("CPU");
        sd_performance_writer.add_cache("SYCL");
    }

    /*time*/ auto start_wall_time = std::chrono::system_clock::now();

    // Loop over events
    for (unsigned int event = common_opts.skip;
         event < common_opts.events + common_opts.skip; ++event) {

        /*time*/ auto start_file_reading_cpu = std::chrono::system_clock::now();

        // Read the cells from the relevant event file for CPU algorithm
        traccc::cell_container_types::host cells_per_event =
<<<<<<< HEAD
            traccc::read_cells_from_event(event, common_opts.input_directory,
                                          common_opts.input_data_format,
                                          surface_transforms, digi_cfg,
                                          shared_mr);
=======
            traccc::read_cells_from_event(
                event, i_cfg.cell_directory, common_opts.input_data_format,
                surface_transforms, digi_cfg, host_mr);

        // Read the cells from the relevant event file for SYCL algorithm
        traccc::cell_container_types::host cells_per_event_sycl =
            traccc::read_cells_from_event(
                event, i_cfg.cell_directory, common_opts.input_data_format,
                surface_transforms, digi_cfg, (mr.host ? *(mr.host) : mr.main));
>>>>>>> cbe9aa87

        /*time*/ auto end_file_reading_cpu = std::chrono::system_clock::now();
        /*time*/ std::chrono::duration<double> time_file_reading_cpu =
            end_file_reading_cpu - start_file_reading_cpu;
        /*time*/ file_reading_cpu += time_file_reading_cpu.count();

        /*-----------------------------
            Clusterization algorithm (CPU)
          -----------------------------*/

        /*time*/ auto start_clusterization_cpu =
            std::chrono::system_clock::now();

        auto measurements_per_event = ca(cells_per_event);

        /*time*/ auto end_clusterization_cpu = std::chrono::system_clock::now();
        /*time*/ std::chrono::duration<double> time_clusterization_cpu =
            end_clusterization_cpu - start_clusterization_cpu;
        /*time*/ clusterization_cpu += time_clusterization_cpu.count();

        /*---------------------------------
               Spacepoint formation (CPU)
          ---------------------------------*/

        /*time*/ auto start_sp_formation_cpu = std::chrono::system_clock::now();

        auto spacepoints_per_event = sf(measurements_per_event);

        /*time*/ auto end_sp_formation_cpu = std::chrono::system_clock::now();
        /*time*/ std::chrono::duration<double> time_sp_formation_cpu =
            end_sp_formation_cpu - start_sp_formation_cpu;
        /*time*/ sp_formation_cpu += time_sp_formation_cpu.count();

        /*---------------------------------------------------
               Clusterization & Spacepoint formation (SYCL)
          ---------------------------------------------------*/

        /*time*/ auto start_clusterization_sycl =
            std::chrono::system_clock::now();

        auto spacepoints_sycl_buffer = ca_sycl(cells_per_event_sycl);

        /*time*/ auto end_clusterization_sycl =
            std::chrono::system_clock::now();
        /*time*/ std::chrono::duration<double> time_clusterization_sycl =
            end_clusterization_sycl - start_clusterization_sycl;
        /*time*/ clusterization_sycl += time_clusterization_sycl.count();

        /*----------------------------
             Seeding algorithm
          ----------------------------*/

        // SYCL

        /*time*/ auto start_seeding_sycl = std::chrono::system_clock::now();

        auto seeds_sycl_buffer = sa_sycl(spacepoints_sycl_buffer);

        /*time*/ auto end_seeding_sycl = std::chrono::system_clock::now();
        /*time*/ std::chrono::duration<double> time_seeding_sycl =
            end_seeding_sycl - start_seeding_sycl;
        /*time*/ seeding_sycl += time_seeding_sycl.count();

        // CPU

        /*time*/ auto start_seeding_cpu = std::chrono::system_clock::now();

        traccc::seeding_algorithm::output_type seeds;

        if (run_cpu) {
            seeds = sa(spacepoints_per_event);
        }

        /*time*/ auto end_seeding_cpu = std::chrono::system_clock::now();
        /*time*/ std::chrono::duration<double> time_seeding_cpu =
            end_seeding_cpu - start_seeding_cpu;
        /*time*/ seeding_cpu += time_seeding_cpu.count();

        /*----------------------------
          Track params estimation
          ----------------------------*/

        // SYCL

        /*time*/ auto start_tp_estimating_sycl =
            std::chrono::system_clock::now();

        auto params_sycl = tp_sycl(spacepoints_sycl_buffer, seeds_sycl_buffer);

        /*time*/ auto end_tp_estimating_sycl = std::chrono::system_clock::now();
        /*time*/ std::chrono::duration<double> time_tp_estimating_sycl =
            end_tp_estimating_sycl - start_tp_estimating_sycl;
        /*time*/ tp_estimating_sycl += time_tp_estimating_sycl.count();

        // CPU

        /*time*/ auto start_tp_estimating_cpu =
            std::chrono::system_clock::now();

        traccc::track_params_estimation::output_type params;
        if (run_cpu) {
            params = tp(spacepoints_per_event, seeds);
        }

        /*time*/ auto end_tp_estimating_cpu = std::chrono::system_clock::now();
        /*time*/ std::chrono::duration<double> time_tp_estimating_cpu =
            end_tp_estimating_cpu - start_tp_estimating_cpu;
        /*time*/ tp_estimating_cpu += time_tp_estimating_cpu.count();

        // Copy the seeds and spacepoints to the host for comparisons
        vecmem::sycl::copy copy(&q);
        traccc::spacepoint_container_types::host spacepoints_per_event_sycl;
        traccc::host_seed_collection seeds_sycl;
        copy(spacepoints_sycl_buffer.headers,
             spacepoints_per_event_sycl.get_headers());
        copy(spacepoints_sycl_buffer.items,
             spacepoints_per_event_sycl.get_items());
        copy(seeds_sycl_buffer, seeds_sycl);

        /*----------------------------------
          compare cpu and sycl result
          ----------------------------------*/

        if (run_cpu) {

            // Initial information about number of seeds found
            std::cout << "event " << std::to_string(event) << std::endl;
            std::cout << " number of seeds (cpu): " << seeds.size()
                      << std::endl;
            std::cout << " number of seeds (sycl): " << seeds_sycl.size()
                      << std::endl;

            // measurements & spacepoint matching rate
            int n_m_match = 0;
            int n_match = 0;
            assert(spacepoints_per_event.size() ==
                   spacepoints_per_event_sycl.size());
            for (std::size_t i = 0; i < spacepoints_per_event.size(); ++i) {
                assert(spacepoints_per_event[i].items.size() ==
                       spacepoints_per_event_sycl[i].items.size());
                for (auto& sp : spacepoints_per_event[i].items) {
                    auto found_sp = std::find(
                        spacepoints_per_event_sycl[i].items.begin(),
                        spacepoints_per_event_sycl[i].items.end(), sp);
                    auto found_m = std::find_if(
                        spacepoints_per_event_sycl[i].items.begin(),
                        spacepoints_per_event_sycl[i].items.end(),
                        [&sp](auto& sp_sycl) {
                            return sp.meas == sp_sycl.meas;
                        });
                    if (found_m != spacepoints_per_event_sycl[i].items.end()) {
                        n_m_match++;
                    }
                    if (found_sp != spacepoints_per_event_sycl[i].items.end()) {
                        n_match++;
                    }
                }
            }
            float m_matching_rate =
                float(n_m_match) / spacepoints_per_event.total_size();
            std::cout << " measurements matching rate: " << m_matching_rate
                      << std::endl;
            float matching_rate =
                float(n_match) / spacepoints_per_event.total_size();
            std::cout << " spacepoint matching rate: " << matching_rate
                      << std::endl;

            // seeding matching rate
            n_match = 0;
            std::vector<std::array<traccc::spacepoint, 3>> sp3_vector =
                traccc::get_spacepoint_vector(seeds, spacepoints_per_event);

            std::vector<std::array<traccc::spacepoint, 3>> sp3_vector_sycl =
                traccc::get_spacepoint_vector(seeds_sycl,
                                              spacepoints_per_event_sycl);

            for (const auto& sp3 : sp3_vector) {
                if (std::find(sp3_vector_sycl.cbegin(), sp3_vector_sycl.cend(),
                              sp3) != sp3_vector_sycl.cend()) {
                    n_match++;
                }
            }
            matching_rate = float(n_match) / seeds.size();
            std::cout << " seed matching rate: " << matching_rate << std::endl;

            // track parameter estimation matching rate
            n_match = 0;
            for (auto& param : params) {
                if (std::find(params_sycl.begin(), params_sycl.end(), param) !=
                    params_sycl.end()) {
                    n_match++;
                }
            }
            matching_rate = float(n_match) / params.size();
            std::cout << " track parameters matching rate: " << matching_rate
                      << std::endl;
        }

        /*----------------
             Statistics
          ---------------*/

        n_modules += cells_per_event.size();
        n_cells += cells_per_event.total_size();
        n_measurements += measurements_per_event.total_size();
        n_spacepoints += spacepoints_per_event.total_size();
        n_spacepoints_sycl += spacepoints_per_event_sycl.total_size();
        n_seeds_sycl += seeds_sycl.size();
        n_seeds += seeds.size();

        /*------------
             Writer
          ------------*/

        if (i_cfg.check_performance) {
            traccc::event_map evt_map(
                event, i_cfg.detector_file, i_cfg.digitization_config_file,
                common_opts.input_directory, common_opts.input_directory,
                common_opts.input_directory, host_mr);
            sd_performance_writer.write("SYCL", seeds_sycl,
                                        spacepoints_per_event_sycl, evt_map);

            if (run_cpu) {
                sd_performance_writer.write("CPU", seeds, spacepoints_per_event,
                                            evt_map);
            }
        }
    }

    /*time*/ auto end_wall_time = std::chrono::system_clock::now();
    /*time*/ std::chrono::duration<double> time_wall_time =
        end_wall_time - start_wall_time;

    /*time*/ wall_time += time_wall_time.count();

    if (i_cfg.check_performance) {
        sd_performance_writer.finalize();
    }

    std::cout << "==> Statistics ... " << std::endl;
    std::cout << "- read    " << n_spacepoints << " spacepoints from "
              << n_modules << " modules" << std::endl;
    std::cout << "- created        " << n_cells << " cells           "
              << std::endl;
    std::cout << "- created        " << n_measurements << " meaurements     "
              << std::endl;
    std::cout << "- created        " << n_spacepoints << " spacepoints     "
              << std::endl;
    std::cout << "- created (sycl) " << n_spacepoints_sycl
              << " spacepoints     " << std::endl;

    std::cout << "- created (cpu)  " << n_seeds << " seeds" << std::endl;
    std::cout << "- created (sycl) " << n_seeds_sycl << " seeds" << std::endl;
    std::cout << "==> Elpased time ... " << std::endl;
    std::cout << "wall time           " << std::setw(10) << std::left
              << wall_time << std::endl;
    std::cout << "file reading (cpu)        " << std::setw(10) << std::left
              << file_reading_cpu << std::endl;
    std::cout << "clusterization_time (cpu) " << std::setw(10) << std::left
              << clusterization_cpu << std::endl;
    std::cout << "spacepoint_formation_time (cpu) " << std::setw(10)
              << std::left << sp_formation_cpu << std::endl;
    std::cout << "clusterization_time (sycl) " << std::setw(10) << std::left
              << clusterization_sycl << std::endl;
    std::cout << "seeding_time (cpu)        " << std::setw(10) << std::left
              << seeding_cpu << std::endl;
    std::cout << "seeding_time (sycl)       " << std::setw(10) << std::left
              << seeding_sycl << std::endl;
    std::cout << "tr_par_esti_time (cpu)    " << std::setw(10) << std::left
              << tp_estimating_cpu << std::endl;
    std::cout << "tr_par_esti_time (sycl)   " << std::setw(10) << std::left
              << tp_estimating_sycl << std::endl;

    return 0;
}

// The main routine
//
int main(int argc, char* argv[]) {
    // Set up the program options
    po::options_description desc("Allowed options");

    // Add options
    desc.add_options()("help,h", "Give some help with the program's options");
    traccc::common_options common_opts(desc);
    traccc::full_tracking_input_config full_tracking_input_cfg(desc);
    desc.add_options()("run_cpu", po::value<bool>()->default_value(false),
                       "run cpu tracking as well");

    po::variables_map vm;
    po::store(po::parse_command_line(argc, argv, desc), vm);

    // Check errors
    traccc::handle_argument_errors(vm, desc);

    // Read options
    common_opts.read(vm);
    full_tracking_input_cfg.read(vm);
    auto run_cpu = vm["run_cpu"].as<bool>();

    std::cout << "Running " << argv[0] << " "
              << full_tracking_input_cfg.detector_file << " "
              << common_opts.input_directory << " " << common_opts.events
              << std::endl;

    return seq_run(full_tracking_input_cfg, common_opts, run_cpu);
}<|MERGE_RESOLUTION|>--- conflicted
+++ resolved
@@ -136,22 +136,17 @@
 
         // Read the cells from the relevant event file for CPU algorithm
         traccc::cell_container_types::host cells_per_event =
-<<<<<<< HEAD
             traccc::read_cells_from_event(event, common_opts.input_directory,
                                           common_opts.input_data_format,
                                           surface_transforms, digi_cfg,
-                                          shared_mr);
-=======
-            traccc::read_cells_from_event(
-                event, i_cfg.cell_directory, common_opts.input_data_format,
-                surface_transforms, digi_cfg, host_mr);
+                                          host_mr);
 
         // Read the cells from the relevant event file for SYCL algorithm
         traccc::cell_container_types::host cells_per_event_sycl =
-            traccc::read_cells_from_event(
-                event, i_cfg.cell_directory, common_opts.input_data_format,
-                surface_transforms, digi_cfg, (mr.host ? *(mr.host) : mr.main));
->>>>>>> cbe9aa87
+            traccc::read_cells_from_event(event, common_opts.input_directory,
+                                          common_opts.input_data_format,
+                                          surface_transforms, digi_cfg,
+                                          (mr.host ? *(mr.host) : mr.main));
 
         /*time*/ auto end_file_reading_cpu = std::chrono::system_clock::now();
         /*time*/ std::chrono::duration<double> time_file_reading_cpu =
