/* TRACCC library, part of the ACTS project (R&D line)
 *
 * (c) 2021-2022 CERN for the benefit of the ACTS project
 *
 * Mozilla Public License Version 2.0
 */

// SYCL include(s)
#include <CL/sycl.hpp>

// io
#include "traccc/io/csv.hpp"
#include "traccc/io/reader.hpp"
#include "traccc/io/utils.hpp"
#include "traccc/io/writer.hpp"

// algorithms
#include "traccc/clusterization/clusterization_algorithm.hpp"
#include "traccc/clusterization/spacepoint_formation.hpp"
#include "traccc/seeding/seeding_algorithm.hpp"
#include "traccc/seeding/track_params_estimation.hpp"
#include "traccc/sycl/clusterization/clusterization_algorithm.hpp"
#include "traccc/sycl/seeding/seeding_algorithm.hpp"
#include "traccc/sycl/seeding/track_params_estimation.hpp"

// performance
#include "traccc/efficiency/seeding_performance_writer.hpp"

// options
#include "traccc/options/common_options.hpp"
#include "traccc/options/full_tracking_input_options.hpp"
#include "traccc/options/handle_argument_errors.hpp"

// Vecmem include(s)
#include <vecmem/memory/host_memory_resource.hpp>
#include <vecmem/memory/sycl/shared_memory_resource.hpp>

// System include(s).
#include <chrono>
#include <exception>
#include <iomanip>
#include <iostream>

namespace po = boost::program_options;

// Simple asynchronous handler function
auto handle_async_error = [](::sycl::exception_list elist) {
    for (auto& e : elist) {
        try {
            std::rethrow_exception(e);
        } catch (::sycl::exception& e) {
            std::cout << "ASYNC EXCEPTION!!\n";
            std::cout << e.what() << "\n";
        }
    }
};

int seq_run(const traccc::full_tracking_input_config& i_cfg,
            const traccc::common_options& common_opts, bool run_cpu) {

    // Read the surface transforms
    auto surface_transforms = traccc::read_geometry(i_cfg.detector_file);

    // Output stats
    uint64_t n_cells = 0;
    uint64_t n_modules = 0;
    // uint64_t n_clusters = 0;
    uint64_t n_measurements = 0;
    uint64_t n_measurements_sycl = 0;
    uint64_t n_spacepoints = 0;
    uint64_t n_seeds = 0;
    uint64_t n_seeds_sycl = 0;

    // Elapsed time
    float wall_time(0);
    float file_reading_cpu(0);
    float clusterization_cpu(0);
    float sp_formation_cpu(0);
    float clusterization_sycl(0);
    float seeding_cpu(0);
    float seeding_sycl(0);
    float tp_estimating_cpu(0);
    float tp_estimating_sycl(0);

    // Creating SYCL queue object
    ::sycl::queue q(::sycl::gpu_selector{}, handle_async_error);
    std::cout << "Running Seeding on device: "
              << q.get_device().get_info<::sycl::info::device::name>() << "\n";

    // Memory resource used by the EDM.
    vecmem::sycl::shared_memory_resource shared_mr(&q);

    // Memory resource used by the EDM.
    vecmem::host_memory_resource host_mr;

    traccc::clusterization_algorithm ca(host_mr);
    traccc::spacepoint_formation sf(shared_mr);
    traccc::seeding_algorithm sa(host_mr);
    traccc::track_params_estimation tp(host_mr);

    traccc::sycl::clusterization_algorithm ca_sycl(shared_mr, &q);
    traccc::sycl::seeding_algorithm sa_sycl(shared_mr, &q);
    traccc::sycl::track_params_estimation tp_sycl(shared_mr, &q);

    // performance writer
    traccc::seeding_performance_writer sd_performance_writer(
        traccc::seeding_performance_writer::config{});
    sd_performance_writer.add_cache("CPU");
    sd_performance_writer.add_cache("SYCL");

    /*time*/ auto start_wall_time = std::chrono::system_clock::now();

    // Loop over events
    for (unsigned int event = common_opts.skip;
         event < common_opts.events + common_opts.skip; ++event) {

        /*time*/ auto start_file_reading_cpu = std::chrono::system_clock::now();

        // Read the cells from the relevant event file for CPU algorithm
        traccc::host_cell_container cells_per_event =
            traccc::read_cells_from_event(event, i_cfg.cell_directory,
<<<<<<< HEAD
                                          common_opts.input_data_format,
                                          surface_transforms, host_mr);
=======
                                          surface_transforms, shared_mr);
>>>>>>> 88f9af68

        /*time*/ auto end_file_reading_cpu = std::chrono::system_clock::now();
        /*time*/ std::chrono::duration<double> time_file_reading_cpu =
            end_file_reading_cpu - start_file_reading_cpu;
        /*time*/ file_reading_cpu += time_file_reading_cpu.count();

        /*-----------------------------
            Clusterization algorithm
          -----------------------------*/

        // SYCL

        /*time*/ auto start_clusterization_sycl =
            std::chrono::system_clock::now();

        auto measurements_per_event_sycl = ca_sycl(cells_per_event);

        /*time*/ auto end_clusterization_sycl =
            std::chrono::system_clock::now();
        /*time*/ std::chrono::duration<double> time_clusterization_sycl =
            end_clusterization_sycl - start_clusterization_sycl;
        /*time*/ clusterization_sycl += time_clusterization_sycl.count();

        // CPU

        /*time*/ auto start_clusterization_cpu =
            std::chrono::system_clock::now();

        auto measurements_per_event = ca(cells_per_event);

        /*time*/ auto end_clusterization_cpu = std::chrono::system_clock::now();
        /*time*/ std::chrono::duration<double> time_clusterization_cpu =
            end_clusterization_cpu - start_clusterization_cpu;
        /*time*/ clusterization_cpu += time_clusterization_cpu.count();

        /*---------------------------------
               Spacepoint formation (cpu)
          ---------------------------------*/

        /*time*/ auto start_sp_formation_cpu = std::chrono::system_clock::now();

        auto spacepoints_per_event = sf(measurements_per_event);

        /*time*/ auto end_sp_formation_cpu = std::chrono::system_clock::now();
        /*time*/ std::chrono::duration<double> time_sp_formation_cpu =
            end_sp_formation_cpu - start_sp_formation_cpu;
        /*time*/ sp_formation_cpu += time_sp_formation_cpu.count();

        // Spacepoint formation for SYCL algorithms
        auto spacepoints_per_event_sycl = sf(measurements_per_event_sycl);

        /*----------------------------
             Seeding algorithm
          ----------------------------*/

        // SYCL

        /*time*/ auto start_seeding_sycl = std::chrono::system_clock::now();

        auto seeds_sycl = sa_sycl(spacepoints_per_event_sycl);

        /*time*/ auto end_seeding_sycl = std::chrono::system_clock::now();
        /*time*/ std::chrono::duration<double> time_seeding_sycl =
            end_seeding_sycl - start_seeding_sycl;
        /*time*/ seeding_sycl += time_seeding_sycl.count();

        // CPU

        /*time*/ auto start_seeding_cpu = std::chrono::system_clock::now();

        traccc::seeding_algorithm::output_type seeds;

        if (run_cpu) {
            seeds = sa(spacepoints_per_event);
        }

        /*time*/ auto end_seeding_cpu = std::chrono::system_clock::now();
        /*time*/ std::chrono::duration<double> time_seeding_cpu =
            end_seeding_cpu - start_seeding_cpu;
        /*time*/ seeding_cpu += time_seeding_cpu.count();

        /*----------------------------
          Track params estimation
          ----------------------------*/

        // SYCL

        /*time*/ auto start_tp_estimating_sycl =
            std::chrono::system_clock::now();

        auto params_sycl = tp_sycl(std::move(spacepoints_per_event_sycl),
                                   std::move(seeds_sycl));

        /*time*/ auto end_tp_estimating_sycl = std::chrono::system_clock::now();
        /*time*/ std::chrono::duration<double> time_tp_estimating_sycl =
            end_tp_estimating_sycl - start_tp_estimating_sycl;
        /*time*/ tp_estimating_sycl += time_tp_estimating_sycl.count();

        // CPU

        /*time*/ auto start_tp_estimating_cpu =
            std::chrono::system_clock::now();

        traccc::track_params_estimation::output_type params;
        if (run_cpu) {
            params = tp(spacepoints_per_event, seeds);
        }

        /*time*/ auto end_tp_estimating_cpu = std::chrono::system_clock::now();
        /*time*/ std::chrono::duration<double> time_tp_estimating_cpu =
            end_tp_estimating_cpu - start_tp_estimating_cpu;
        /*time*/ tp_estimating_cpu += time_tp_estimating_cpu.count();

        /*----------------------------------
          compare cpu and sycl result
          ----------------------------------*/

        if (run_cpu) {

            // Initial information about number of seeds found
            std::cout << "event " << std::to_string(event) << std::endl;
            std::cout << " number of seeds (cpu): " << seeds.size()
                      << std::endl;
            std::cout << " number of seeds (sycl): " << seeds_sycl.size()
                      << std::endl;

            // measurement matching rate
            int n_measurements_match = 0;
            for (uint64_t i = 0; i < measurements_per_event.size(); ++i) {
                for (auto& m : measurements_per_event.get_items().at(i)) {

                    if (std::find(
                            measurements_per_event_sycl.get_items()
                                .at(i)
                                .begin(),
                            measurements_per_event_sycl.get_items().at(i).end(),
                            m) !=
                        measurements_per_event_sycl.get_items().at(i).end()) {
                        n_measurements_match++;
                    }
                }
            }
            float matching_rate = float(n_measurements_match) /
                                  measurements_per_event.total_size();
            std::cout << " measurements matching rate: " << matching_rate
                      << std::endl;

            // seeding matching rate
            int n_match = 0;

            std::vector<std::array<traccc::spacepoint, 3>> sp3_vector =
                traccc::get_spacepoint_vector(seeds, spacepoints_per_event);

            std::vector<std::array<traccc::spacepoint, 3>> sp3_vector_sycl =
                traccc::get_spacepoint_vector(seeds_sycl,
                                              spacepoints_per_event_sycl);

            for (const auto& sp3 : sp3_vector) {
                if (std::find(sp3_vector_sycl.cbegin(), sp3_vector_sycl.cend(),
                              sp3) != sp3_vector_sycl.cend()) {
                    n_match++;
                }
            }
            matching_rate = float(n_match) / seeds.size();
            std::cout << " seed matching rate: " << matching_rate << std::endl;

            // track parameter estimation matching rate
            n_match = 0;
            for (auto& param : params) {
                if (std::find(params_sycl.begin(), params_sycl.end(), param) !=
                    params_sycl.end()) {
                    n_match++;
                }
            }
            matching_rate = float(n_match) / params.size();
            std::cout << " track parameters matching rate: " << matching_rate
                      << std::endl;
        }

        /*----------------
             Statistics
          ---------------*/

        n_modules += cells_per_event.size();
        n_cells += cells_per_event.total_size();
        n_measurements += measurements_per_event.total_size();
        n_measurements_sycl += measurements_per_event_sycl.total_size();
        n_spacepoints += spacepoints_per_event.total_size();
        n_seeds_sycl += seeds_sycl.size();
        n_seeds += seeds.size();

        /*------------
             Writer
          ------------*/

        if (i_cfg.check_seeding_performance) {
            traccc::event_map evt_map(event, i_cfg.detector_file,
                                      i_cfg.hit_directory,
                                      i_cfg.particle_directory, host_mr);
            sd_performance_writer.write("SYCL", seeds_sycl,
                                        spacepoints_per_event, evt_map);

            if (run_cpu) {
                sd_performance_writer.write("CPU", seeds, spacepoints_per_event,
                                            evt_map);
            }
        }
    }

    /*time*/ auto end_wall_time = std::chrono::system_clock::now();
    /*time*/ std::chrono::duration<double> time_wall_time =
        end_wall_time - start_wall_time;

    /*time*/ wall_time += time_wall_time.count();

    sd_performance_writer.finalize();

    std::cout << "==> Statistics ... " << std::endl;
    std::cout << "- read    " << n_spacepoints << " spacepoints from "
              << n_modules << " modules" << std::endl;
    std::cout << "- created        " << n_cells << " cells           "
              << std::endl;
    std::cout << "- created        " << n_measurements << " meaurements     "
              << std::endl;
    std::cout << "- created (sycl) " << n_measurements_sycl
              << " measurements     " << std::endl;
    std::cout << "- created        " << n_spacepoints << " spacepoints     "
              << std::endl;

    std::cout << "- created (cpu)  " << n_seeds << " seeds" << std::endl;
    std::cout << "- created (sycl) " << n_seeds_sycl << " seeds" << std::endl;
    std::cout << "==> Elpased time ... " << std::endl;
    std::cout << "wall time           " << std::setw(10) << std::left
              << wall_time << std::endl;
    std::cout << "file reading (cpu)        " << std::setw(10) << std::left
              << file_reading_cpu << std::endl;
    std::cout << "clusterization_time (cpu) " << std::setw(10) << std::left
              << clusterization_cpu << std::endl;
    std::cout << "spacepoint_formation_time (cpu) " << std::setw(10)
              << std::left << sp_formation_cpu << std::endl;
    std::cout << "clusterization_time (sycl) " << std::setw(10) << std::left
              << clusterization_sycl << std::endl;
    std::cout << "seeding_time (cpu)        " << std::setw(10) << std::left
              << seeding_cpu << std::endl;
    std::cout << "seeding_time (sycl)       " << std::setw(10) << std::left
              << seeding_sycl << std::endl;
    std::cout << "tr_par_esti_time (cpu)    " << std::setw(10) << std::left
              << tp_estimating_cpu << std::endl;
    std::cout << "tr_par_esti_time (sycl)   " << std::setw(10) << std::left
              << tp_estimating_sycl << std::endl;

    return 0;
}

// The main routine
//
int main(int argc, char* argv[]) {
    // Set up the program options
    po::options_description desc("Allowed options");

    // Add options
    desc.add_options()("help,h", "Give some help with the program's options");
    traccc::common_options common_opts(desc);
    traccc::full_tracking_input_config full_tracking_input_cfg(desc);
    desc.add_options()("run_cpu", po::value<bool>()->default_value(false),
                       "run cpu tracking as well");

    po::variables_map vm;
    po::store(po::parse_command_line(argc, argv, desc), vm);

    // Check errors
    traccc::handle_argument_errors(vm, desc);

    // Read options
    common_opts.read(vm);
    full_tracking_input_cfg.read(vm);
    auto run_cpu = vm["run_cpu"].as<bool>();

    std::cout << "Running " << argv[0] << " "
              << full_tracking_input_cfg.detector_file << " "
              << full_tracking_input_cfg.cell_directory << " "
              << common_opts.events << std::endl;

    return seq_run(full_tracking_input_cfg, common_opts, run_cpu);
}<|MERGE_RESOLUTION|>--- conflicted
+++ resolved
@@ -119,12 +119,8 @@
         // Read the cells from the relevant event file for CPU algorithm
         traccc::host_cell_container cells_per_event =
             traccc::read_cells_from_event(event, i_cfg.cell_directory,
-<<<<<<< HEAD
                                           common_opts.input_data_format,
-                                          surface_transforms, host_mr);
-=======
                                           surface_transforms, shared_mr);
->>>>>>> 88f9af68
 
         /*time*/ auto end_file_reading_cpu = std::chrono::system_clock::now();
         /*time*/ std::chrono::duration<double> time_file_reading_cpu =
