/** TRACCC library, part of the ACTS project (R&D line)
 *
 * (c) 2022-2023 CERN for the benefit of the ACTS project
 *
 * Mozilla Public License Version 2.0
 */

// Local include(s).
#include "full_chain_algorithm.hpp"

// SYCL include(s).
#include <CL/sycl.hpp>

// System include(s).
#include <exception>
#include <iostream>

namespace {

/// Simple asynchronous handler function
auto handle_async_error = [](::sycl::exception_list elist) {
    for (auto& e : elist) {
        try {
            std::rethrow_exception(e);
        } catch (::sycl::exception& e) {
            std::cout << "ASYNC EXCEPTION!!\n";
            std::cout << e.what() << "\n";
        }
    }
};

}  // namespace

namespace traccc::sycl {
namespace details {

struct full_chain_algorithm_data {
    ::sycl::queue m_queue;
};

}  // namespace details

full_chain_algorithm::full_chain_algorithm(
    vecmem::memory_resource& host_mr,
    const unsigned short target_cells_per_partition)
    : m_data(new details::full_chain_algorithm_data{{::handle_async_error}}),
      m_host_mr(host_mr),
      m_device_mr(std::make_unique<vecmem::sycl::device_memory_resource>(
          &(m_data->m_queue))),
      m_cached_device_mr(
          std::make_unique<vecmem::binary_page_memory_resource>(*m_device_mr)),
      m_copy(&(m_data->m_queue)),
      m_target_cells_per_partition(target_cells_per_partition),
      m_clusterization(memory_resource{*m_cached_device_mr, &m_host_mr}, m_copy,
                       &(m_data->m_queue), m_target_cells_per_partition),
      m_seeding(memory_resource{*m_cached_device_mr, &m_host_mr}, m_copy,
                &(m_data->m_queue)),
      m_track_parameter_estimation(
          memory_resource{*m_cached_device_mr, &m_host_mr}, m_copy,
          &(m_data->m_queue)) {

    // Tell the user what device is being used.
    std::cout
        << "Using SYCL device: "
        << m_data->m_queue.get_device().get_info<::sycl::info::device::name>()
        << std::endl;
}

full_chain_algorithm::full_chain_algorithm(const full_chain_algorithm& parent)
    : m_data(new details::full_chain_algorithm_data{{::handle_async_error}}),
      m_host_mr(parent.m_host_mr),
      m_device_mr(std::make_unique<vecmem::sycl::device_memory_resource>(
          &(m_data->m_queue))),
      m_cached_device_mr(
          std::make_unique<vecmem::binary_page_memory_resource>(*m_device_mr)),
      m_copy(&(m_data->m_queue)),
      m_target_cells_per_partition(parent.m_target_cells_per_partition),
      m_clusterization(memory_resource{*m_cached_device_mr, &m_host_mr}, m_copy,
                       &(m_data->m_queue), m_target_cells_per_partition),
      m_seeding(memory_resource{*m_cached_device_mr, &m_host_mr}, m_copy,
                &(m_data->m_queue)),
      m_track_parameter_estimation(
          memory_resource{*m_cached_device_mr, &m_host_mr}, m_copy,
          &(m_data->m_queue)) {}

full_chain_algorithm::~full_chain_algorithm() {
    // Need to ensure that objects would be deleted in the correct order.
    m_cached_device_mr.reset();
    m_device_mr.reset();
    delete m_data;
}

full_chain_algorithm::output_type full_chain_algorithm::operator()(
    const cell_collection_types::host& cells,
    const cell_module_collection_types::host& modules) const {

    // Create device copy of input collections
<<<<<<< HEAD
    cell_collection_types::buffer cells_buffer(cells.size(),
                                               *m_cached_device_mr);
    (*m_copy)(vecmem::get_data(cells), cells_buffer);
=======
    alt_cell_collection_types::buffer cells_buffer(cells.size(),
                                                   *m_cached_device_mr);
    (m_copy)(vecmem::get_data(cells), cells_buffer)->wait();
>>>>>>> accdff2c
    cell_module_collection_types::buffer modules_buffer(modules.size(),
                                                        *m_cached_device_mr);
    (m_copy)(vecmem::get_data(modules), modules_buffer)->wait();

    // Execute the algorithms.
    const clusterization_algorithm::output_type spacepoints =
        m_clusterization(cells_buffer, modules_buffer);
    const track_params_estimation::output_type track_params =
        m_track_parameter_estimation(spacepoints.first,
                                     m_seeding(spacepoints.first));

    // Get the final data back to the host.
    bound_track_parameters_collection_types::host result;
    (m_copy)(track_params, result);
    m_data->m_queue.wait_and_throw();

    // Return the host container.
    return result;
}

}  // namespace traccc::sycl<|MERGE_RESOLUTION|>--- conflicted
+++ resolved
@@ -95,15 +95,9 @@
     const cell_module_collection_types::host& modules) const {
 
     // Create device copy of input collections
-<<<<<<< HEAD
     cell_collection_types::buffer cells_buffer(cells.size(),
-                                               *m_cached_device_mr);
-    (*m_copy)(vecmem::get_data(cells), cells_buffer);
-=======
-    alt_cell_collection_types::buffer cells_buffer(cells.size(),
                                                    *m_cached_device_mr);
     (m_copy)(vecmem::get_data(cells), cells_buffer)->wait();
->>>>>>> accdff2c
     cell_module_collection_types::buffer modules_buffer(modules.size(),
                                                         *m_cached_device_mr);
     (m_copy)(vecmem::get_data(modules), modules_buffer)->wait();
