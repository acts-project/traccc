--- conflicted
+++ resolved
@@ -16,22 +16,13 @@
 
 # SYCL seeding executable(s).
 traccc_add_executable( seeding_example_sycl "seeding_example_sycl.sycl"
-<<<<<<< HEAD
    LINK_LIBRARIES traccc::options vecmem::core vecmem::sycl traccc::io
-                  traccc::algorithms traccc::algorithms_sycl traccc::performance)
-=======
-   LINK_LIBRARIES Boost::program_options vecmem::core vecmem::sycl traccc::io
                   traccc::core traccc::sycl traccc::performance)
->>>>>>> 24219e25
+
 target_compile_definitions( traccc_seeding_example_sycl PRIVATE EIGEN_NO_CUDA )
 
 traccc_add_executable( seq_example_sycl "seq_example_sycl.sycl"
-<<<<<<< HEAD
    LINK_LIBRARIES traccc::options vecmem::core vecmem::sycl traccc::io
-                  traccc::algorithms traccc::algorithms_sycl traccc::performance)
-=======
-   LINK_LIBRARIES Boost::program_options vecmem::core vecmem::sycl traccc::io
                   traccc::core traccc::sycl traccc::performance)
 
->>>>>>> 24219e25
 target_compile_definitions( traccc_seq_example_sycl PRIVATE EIGEN_NO_CUDA )