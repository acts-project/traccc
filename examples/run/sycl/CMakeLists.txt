# TRACCC library, part of the ACTS project (R&D line)
#
# (c) 2021-2022 CERN for the benefit of the ACTS project
#
# Mozilla Public License Version 2.0

# Project include(s).
include( traccc-compiler-options-sycl )

# We need the SYCL language in this directory.
enable_language( SYCL )

# Example executable(s).
traccc_add_executable( traccc_sycl_language_example
   "sycl_language_example.sycl" )

# SYCL seeding executable(s).
traccc_add_executable( seeding_example_sycl "seeding_example_sycl.sycl"
   LINK_LIBRARIES Boost::program_options vecmem::core vecmem::sycl traccc::io
<<<<<<< HEAD
                  traccc::core traccc::sycl traccc::performance)
target_compile_definitions( traccc_seeding_example_sycl PRIVATE EIGEN_NO_CUDA )
traccc_add_executable( seq_example_sycl "seq_example_sycl.sycl"
   LINK_LIBRARIES Boost::program_options vecmem::core vecmem::sycl traccc::io
                  traccc::core traccc::sycl traccc::performance)
=======
                  traccc::algorithms traccc::algorithms_sycl traccc::performance)
target_compile_definitions( traccc_seeding_example_sycl PRIVATE EIGEN_NO_CUDA )
traccc_add_executable( seq_example_sycl "seq_example_sycl.sycl"
   LINK_LIBRARIES Boost::program_options vecmem::core vecmem::sycl traccc::io
                  traccc::algorithms traccc::algorithms_sycl traccc::performance)
>>>>>>> b2b844b5
target_compile_definitions( traccc_seq_example_sycl PRIVATE EIGEN_NO_CUDA )<|MERGE_RESOLUTION|>--- conflicted
+++ resolved
@@ -17,17 +17,11 @@
 # SYCL seeding executable(s).
 traccc_add_executable( seeding_example_sycl "seeding_example_sycl.sycl"
    LINK_LIBRARIES Boost::program_options vecmem::core vecmem::sycl traccc::io
-<<<<<<< HEAD
                   traccc::core traccc::sycl traccc::performance)
 target_compile_definitions( traccc_seeding_example_sycl PRIVATE EIGEN_NO_CUDA )
+
 traccc_add_executable( seq_example_sycl "seq_example_sycl.sycl"
    LINK_LIBRARIES Boost::program_options vecmem::core vecmem::sycl traccc::io
                   traccc::core traccc::sycl traccc::performance)
-=======
-                  traccc::algorithms traccc::algorithms_sycl traccc::performance)
-target_compile_definitions( traccc_seeding_example_sycl PRIVATE EIGEN_NO_CUDA )
-traccc_add_executable( seq_example_sycl "seq_example_sycl.sycl"
-   LINK_LIBRARIES Boost::program_options vecmem::core vecmem::sycl traccc::io
-                  traccc::algorithms traccc::algorithms_sycl traccc::performance)
->>>>>>> b2b844b5
+
 target_compile_definitions( traccc_seq_example_sycl PRIVATE EIGEN_NO_CUDA )