/** TRACCC library, part of the ACTS project (R&D line)
 *
 * (c) 2022-2024 CERN for the benefit of the ACTS project
 *
 * Mozilla Public License Version 2.0
 */

// Project include(s).
#include "traccc/definitions/common.hpp"
#include "traccc/definitions/primitives.hpp"

// io
#include "traccc/io/read_detector.hpp"
#include "traccc/io/read_detector_description.hpp"
#include "traccc/io/read_measurements.hpp"
#include "traccc/io/read_spacepoints.hpp"
#include "traccc/io/utils.hpp"

// algorithms
#include "traccc/ambiguity_resolution/greedy_ambiguity_resolution_algorithm.hpp"
#include "traccc/finding/finding_algorithm.hpp"
#include "traccc/fitting/fitting_algorithm.hpp"
#include "traccc/seeding/seeding_algorithm.hpp"
#include "traccc/seeding/track_params_estimation.hpp"

// performance
#include "traccc/efficiency/finding_performance_writer.hpp"
#include "traccc/efficiency/seeding_performance_writer.hpp"
#include "traccc/resolution/fitting_performance_writer.hpp"

// options
#include "traccc/options/detector.hpp"
#include "traccc/options/input_data.hpp"
#include "traccc/options/performance.hpp"
#include "traccc/options/program_options.hpp"
#include "traccc/options/track_finding.hpp"
#include "traccc/options/track_propagation.hpp"
#include "traccc/options/track_resolution.hpp"
#include "traccc/options/track_seeding.hpp"

// Detray include(s).
#include "detray/core/detector.hpp"
#include "detray/core/detector_metadata.hpp"
#include "detray/detectors/bfield.hpp"
#include "detray/io/frontend/detector_reader.hpp"
#include "detray/navigation/navigator.hpp"
#include "detray/propagator/propagator.hpp"
#include "detray/propagator/rk_stepper.hpp"

// VecMem include(s).
#include <vecmem/memory/host_memory_resource.hpp>

// System include(s).
#include <cassert>
#include <cstdlib>
#include <iostream>

using namespace traccc;

int seq_run(const traccc::opts::track_seeding& seeding_opts,
            const traccc::opts::track_finding& finding_opts,
            const traccc::opts::track_propagation& propagation_opts,
            const traccc::opts::track_resolution& resolution_opts,
            const traccc::opts::input_data& input_opts,
            const traccc::opts::detector& detector_opts,
            const traccc::opts::performance& performance_opts) {

    /// Type declarations
    using b_field_t = covfie::field<detray::bfield::const_bknd_t>;
    using rk_stepper_type =
        detray::rk_stepper<b_field_t::view_t,
                           traccc::default_detector::host::algebra_type,
                           detray::constrained_step<>>;
    using host_navigator_type =
        detray::navigator<const traccc::default_detector::host>;
    using host_fitter_type =
        traccc::kalman_fitter<rk_stepper_type, host_navigator_type>;

    // Memory resource used by the EDM.
    vecmem::host_memory_resource host_mr;

    // Performance writer
    traccc::seeding_performance_writer sd_performance_writer(
        traccc::seeding_performance_writer::config{});
    traccc::finding_performance_writer find_performance_writer(
        traccc::finding_performance_writer::config{});
    traccc::fitting_performance_writer fit_performance_writer(
        traccc::fitting_performance_writer::config{});

    traccc::finding_performance_writer::config ar_writer_cfg;
    ar_writer_cfg.file_path = "performance_track_ambiguity_resolution.root";
    ar_writer_cfg.algorithm_name = "ambiguity_resolution";
    traccc::finding_performance_writer ar_performance_writer(ar_writer_cfg);

    // Output stats
    uint64_t n_spacepoints = 0;
    uint64_t n_measurements = 0;
    uint64_t n_seeds = 0;
    uint64_t n_found_tracks = 0;
    uint64_t n_fitted_tracks = 0;
    uint64_t n_ambiguity_free_tracks = 0;

    /*****************************
     * Build a geometry
     *****************************/

    // B field value and its type
    // @TODO: Set B field as argument
    const traccc::vector3 B{0, 0, 2 * detray::unit<traccc::scalar>::T};
    auto field = detray::bfield::create_const_field(B);

    // Construct a Detray detector object, if supported by the configuration.
    traccc::default_detector::host detector{host_mr};
    assert(detector_opts.use_detray_detector == true);
    traccc::io::read_detector(detector, host_mr, detector_opts.detector_file,
                              detector_opts.material_file,
                              detector_opts.grid_file);

    // Seeding algorithm
    traccc::seeding_algorithm sa(seeding_opts.seedfinder,
                                 {seeding_opts.seedfinder},
                                 seeding_opts.seedfilter, host_mr);
    traccc::track_params_estimation tp(host_mr);

    // Propagation configuration
    detray::propagation::config propagation_config(propagation_opts);

    // Finding algorithm configuration
    typename traccc::finding_algorithm<
        rk_stepper_type, host_navigator_type>::config_type cfg(finding_opts);

    cfg.propagation = propagation_config;

    traccc::finding_algorithm<rk_stepper_type, host_navigator_type>
        host_finding(cfg);

    // Fitting algorithm object
    typename traccc::fitting_algorithm<host_fitter_type>::config_type fit_cfg;
    fit_cfg.propagation = propagation_config;

    traccc::fitting_algorithm<host_fitter_type> host_fitting(fit_cfg);

    traccc::greedy_ambiguity_resolution_algorithm host_ambiguity_resolution{};

    // Loop over events
    for (std::size_t event = input_opts.skip;
         event < input_opts.events + input_opts.skip; ++event) {

        // Read the hits from the relevant event file
        traccc::spacepoint_collection_types::host spacepoints_per_event{
            &host_mr};
        traccc::io::read_spacepoints(
            spacepoints_per_event, event, input_opts.directory,
<<<<<<< HEAD
            input_opts.use_acts_geom_source, &detector, input_opts.format);
=======
            (input_opts.use_acts_geom_source ? &detector : nullptr),
            input_opts.format);
>>>>>>> 22300865
        n_spacepoints += spacepoints_per_event.size();

        /*----------------
             Seeding
          ---------------*/

        auto seeds = sa(spacepoints_per_event);

        /*----------------------------
           Track Parameter Estimation
          ----------------------------*/

        auto params = tp(spacepoints_per_event, seeds,
                         {0.f, 0.f, seeding_opts.seedfinder.bFieldInZ});

        // Run CKF and KF if we are using a detray geometry
        traccc::track_candidate_container_types::host track_candidates;
        traccc::track_state_container_types::host track_states;
        traccc::track_state_container_types::host track_states_ar;

        // Read measurements
        traccc::measurement_collection_types::host measurements_per_event{
            &host_mr};
        traccc::io::read_measurements(
            measurements_per_event, event, input_opts.directory,
<<<<<<< HEAD
            input_opts.use_acts_geom_source, &detector, input_opts.format);
=======
            (input_opts.use_acts_geom_source ? &detector : nullptr),
            input_opts.format);
>>>>>>> 22300865
        n_measurements += measurements_per_event.size();

        /*------------------------
           Track Finding with CKF
          ------------------------*/

        track_candidates =
            host_finding(detector, field, measurements_per_event, params);
        n_found_tracks += track_candidates.size();

        /*------------------------
           Track Fitting with KF
          ------------------------*/

        track_states = host_fitting(detector, field, track_candidates);
        n_fitted_tracks += track_states.size();

        /*-----------------------------------------
           Ambiguity Resolution with Greedy Solver
          -----------------------------------------*/

        if (resolution_opts.run) {
            track_states_ar = host_ambiguity_resolution(track_states);
            n_ambiguity_free_tracks += track_states_ar.size();
        }

        /*------------
           Statistics
          ------------*/

        n_spacepoints += spacepoints_per_event.size();
        n_seeds += seeds.size();

        /*------------
          Writer
          ------------*/

        if (performance_opts.run) {

            traccc::event_data evt_data(input_opts.directory, event, host_mr,
                                        input_opts.use_acts_geom_source,
                                        &detector, input_opts.format, false);

            sd_performance_writer.write(vecmem::get_data(seeds),
                                        vecmem::get_data(spacepoints_per_event),
                                        evt_data);

            find_performance_writer.write(traccc::get_data(track_candidates),
                                          evt_data);

            if (resolution_opts.run) {
                ar_performance_writer.write(traccc::get_data(track_states_ar),
                                            evt_data);
            }

            for (unsigned int i = 0; i < track_states.size(); i++) {
                const auto& trk_states_per_track = track_states.at(i).items;

                const auto& fit_res = track_states[i].header;

                fit_performance_writer.write(trk_states_per_track, fit_res,
                                             detector, evt_data);
            }
        }
    }

    if (performance_opts.run) {
        sd_performance_writer.finalize();
        find_performance_writer.finalize();
        fit_performance_writer.finalize();
        if (resolution_opts.run) {
            ar_performance_writer.finalize();
        }
    }

    std::cout << "==> Statistics ... " << std::endl;
    std::cout << "- read    " << n_spacepoints << " spacepoints" << std::endl;
    std::cout << "- read    " << n_measurements << " measurements" << std::endl;
    std::cout << "- created (cpu)  " << n_seeds << " seeds" << std::endl;
    std::cout << "- created (cpu)  " << n_found_tracks << " found tracks"
              << std::endl;
    std::cout << "- created (cpu)  " << n_fitted_tracks << " fitted tracks"
              << std::endl;

    if (resolution_opts.run) {
        std::cout << "- created (cpu)  " << n_ambiguity_free_tracks
                  << " ambiguity free tracks" << std::endl;
    } else {
        std::cout << "- ambiguity resolution: deactivated" << std::endl;
    }

    return EXIT_SUCCESS;
}

// The main routine
//
int main(int argc, char* argv[]) {

    // Program options.
    traccc::opts::detector detector_opts;
    traccc::opts::input_data input_opts;
    traccc::opts::track_seeding seeding_opts;
    traccc::opts::track_finding finding_opts;
    traccc::opts::track_propagation propagation_opts;
    traccc::opts::track_resolution resolution_opts;
    traccc::opts::performance performance_opts;
    traccc::opts::program_options program_opts{
        "Full Tracking Chain on the Host (without clusterization)",
        {detector_opts, input_opts, seeding_opts, finding_opts,
         propagation_opts, resolution_opts, performance_opts},
        argc,
        argv};

    // Run the application.
    return seq_run(seeding_opts, finding_opts, propagation_opts,
                   resolution_opts, input_opts, detector_opts,
                   performance_opts);
}<|MERGE_RESOLUTION|>--- conflicted
+++ resolved
@@ -151,12 +151,8 @@
             &host_mr};
         traccc::io::read_spacepoints(
             spacepoints_per_event, event, input_opts.directory,
-<<<<<<< HEAD
-            input_opts.use_acts_geom_source, &detector, input_opts.format);
-=======
             (input_opts.use_acts_geom_source ? &detector : nullptr),
             input_opts.format);
->>>>>>> 22300865
         n_spacepoints += spacepoints_per_event.size();
 
         /*----------------
@@ -182,12 +178,8 @@
             &host_mr};
         traccc::io::read_measurements(
             measurements_per_event, event, input_opts.directory,
-<<<<<<< HEAD
-            input_opts.use_acts_geom_source, &detector, input_opts.format);
-=======
             (input_opts.use_acts_geom_source ? &detector : nullptr),
             input_opts.format);
->>>>>>> 22300865
         n_measurements += measurements_per_event.size();
 
         /*------------------------
