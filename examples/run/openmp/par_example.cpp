--- conflicted
+++ resolved
@@ -58,7 +58,6 @@
 
         // Read the cells from the relevant event file
         traccc::host_cell_container cells_per_event =
-<<<<<<< HEAD
             traccc::read_cells_from_event(event, cells_dir, surface_transforms,
                                           resource);
 
@@ -82,73 +81,6 @@
         n_cells += cells_per_event.total_size();
         n_measurements += measurements_per_event.total_size();
         n_spacepoints += spacepoints_per_event.total_size();
-=======
-            traccc::read_cells(creader, resource, &surface_transforms);
-        m_modules += cells_per_event.size();
-
-        // Output containers
-        traccc::host_measurement_container measurements_per_event;
-        traccc::host_spacepoint_container spacepoints_per_event;
-        measurements_per_event.reserve(cells_per_event.size());
-        spacepoints_per_event.reserve(cells_per_event.size());
-
-#pragma omp parallel for
-        for (std::size_t i = 0; i < cells_per_event.size(); ++i) {
-            auto &module = cells_per_event.at(i).header;
-            module.pixel = traccc::pixel_data{-8.425, -36.025, 0.05, 0.05};
-
-            // The algorithmic code part: start
-            traccc::host_cluster_container clusters =
-                cc(cells_per_event.at(i).items, cells_per_event.at(i).header);
-            for (auto &cl_id : clusters.get_headers()) {
-                cl_id.pixel = module.pixel;
-            }
-
-            traccc::host_measurement_collection measurements_per_module =
-                mt(clusters, module);
-            traccc::host_spacepoint_collection spacepoints_per_module =
-                sp(module, measurements_per_module);
-            // The algorithmnic code part: end
-
-            n_cells += cells_per_event.at(i).items.size();
-            n_clusters += clusters.size();
-            n_measurements += measurements_per_module.size();
-            n_space_points += spacepoints_per_module.size();
-
-#pragma omp critical
-            {
-                measurements_per_event.push_back(
-                    module, std::move(measurements_per_module));
-
-                spacepoints_per_event.push_back(
-                    module.module, std::move(spacepoints_per_module));
-            }
-        }
-
-        traccc::measurement_writer mwriter{
-            traccc::get_event_filename(event, "-measurements.csv")};
-        for (size_t i = 0; i < measurements_per_event.size(); ++i) {
-            auto measurements_per_module = measurements_per_event.at(i).items;
-            auto module = measurements_per_event.at(i).header;
-            for (const auto &measurement : measurements_per_module) {
-                const auto &local = measurement.local;
-                mwriter.append({module.module, "", local[0], local[1], 0., 0.,
-                                0., 0., 0., 0., 0., 0.});
-            }
-        }
-
-        traccc::spacepoint_writer spwriter{
-            traccc::get_event_filename(event, "-spacepoints.csv")};
-        for (size_t i = 0; i < spacepoints_per_event.size(); ++i) {
-            auto spacepoints_per_module = spacepoints_per_event.at(i).items;
-            auto module = spacepoints_per_event.at(i).header;
-
-            for (const auto &spacepoint : spacepoints_per_module) {
-                const auto &pos = spacepoint.global;
-                spwriter.append({module, pos[0], pos[1], pos[2]});
-            }
-        }
->>>>>>> 9076ce48
     }
 
     std::cout << "==> Statistics ... " << std::endl;
