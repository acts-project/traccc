/** TRACCC library, part of the ACTS project (R&D line)
 *
 * (c) 2021-2022 CERN for the benefit of the ACTS project
 *
 * Mozilla Public License Version 2.0
 */

// Project include(s).
#include "traccc/clusterization/clusterization_algorithm.hpp"
#include "traccc/clusterization/spacepoint_formation.hpp"
#include "traccc/edm/cell.hpp"
#include "traccc/edm/cluster.hpp"
#include "traccc/edm/measurement.hpp"
#include "traccc/edm/spacepoint.hpp"
#include "traccc/geometry/pixel_data.hpp"
#include "traccc/io/csv.hpp"
#include "traccc/io/reader.hpp"
#include "traccc/io/utils.hpp"

// VecMem include(s).
#include <vecmem/memory/host_memory_resource.hpp>

// Boost
#include <boost/program_options.hpp>

// OpenMP
#ifdef _OPENMP
#include "omp.h"
#endif

// System include(s).
#include <chrono>
#include <exception>
#include <iostream>

namespace po = boost::program_options;

int par_run(const std::string &detector_file, const std::string &cells_dir,
            unsigned int events) {

    // Read the surface transforms
    auto surface_transforms = traccc::read_geometry(detector_file);

    // Memory resource used by the EDM.
    vecmem::host_memory_resource resource;

    // Algorithms
    traccc::clusterization_algorithm ca(resource);
    traccc::spacepoint_formation sf(resource);

    // Output stats
    uint64_t n_modules = 0;
    uint64_t n_cells = 0;
    uint64_t n_measurements = 0;
    uint64_t n_spacepoints = 0;

#pragma omp parallel for reduction (+:n_modules, n_cells, n_measurements, n_spacepoints)
    // Loop over events
    for (unsigned int event = 0; event < events; ++event) {

        // Read the cells from the relevant event file
        traccc::host_cell_container cells_per_event =
            traccc::read_cells_from_event(event, cells_dir, surface_transforms,
                                          resource);

<<<<<<< HEAD
#pragma omp critical
            {
                measurements_per_event.push_back(
                    module, std::move(measurements_per_module));

                spacepoints_per_event.push_back(
                    module.module, std::move(spacepoints_per_module));
            }
        }
=======
        /*-------------------
            Clusterization
          -------------------*/

        auto measurements_per_event = ca(cells_per_event);

        /*------------------------
            Spacepoint formation
          ------------------------*/

        auto spacepoints_per_event = sf(measurements_per_event);

        /*----------------------------
          Statistics
          ----------------------------*/

        n_modules += cells_per_event.size();
        n_cells += cells_per_event.total_size();
        n_measurements += measurements_per_event.total_size();
        n_spacepoints += spacepoints_per_event.total_size();
>>>>>>> b0d619fa
    }

#pragma omp critical

    std::cout << "==> Statistics ... " << std::endl;
    std::cout << "- read    " << n_cells << " cells from " << n_modules
              << " modules" << std::endl;
    std::cout << "- created " << n_measurements << " measurements. "
              << std::endl;
    std::cout << "- created " << n_spacepoints << " spacepoints. " << std::endl;

    return 0;
}

// The main routine
//
int main(int argc, char *argv[]) {

    // Set up the program options.
    po::options_description desc("Allowed options");
    desc.add_options()("help,h", "Give some help with the program's options");
    desc.add_options()("detector_file", po::value<std::string>()->required(),
                       "specify detector file");
    desc.add_options()("cell_directory", po::value<std::string>()->required(),
                       "specify the directory of cell files");
    desc.add_options()("events", po::value<int>()->required(),
                       "number of events");

    // Interpret the program options.
    po::variables_map vm;
    po::store(po::parse_command_line(argc, argv, desc), vm);

    // Print a help message if the user asked for it.
    if (vm.count("help")) {
        std::cout << desc << std::endl;
        return 0;
    }

    // Handle any and all errors.
    try {
        po::notify(vm);
    } catch (const std::exception &ex) {
        std::cerr << "Couldn't interpret command line options because of:\n\n"
                  << ex.what() << "\n\n"
                  << desc << std::endl;
        return 1;
    }

    auto detector_file = vm["detector_file"].as<std::string>();
    auto cell_directory = vm["cell_directory"].as<std::string>();
    auto events = vm["events"].as<int>();

    std::cout << "Running " << argv[0] << " " << detector_file << " "
              << cell_directory << " " << events << std::endl;

    auto start = std::chrono::system_clock::now();
    auto result = par_run(detector_file, cell_directory, events);
    auto end = std::chrono::system_clock::now();

    std::chrono::duration<double> diff = end - start;
    std::cout << "Execution time: " << diff.count() << " sec." << std::endl;
    return result;
}<|MERGE_RESOLUTION|>--- conflicted
+++ resolved
@@ -60,20 +60,10 @@
 
         // Read the cells from the relevant event file
         traccc::host_cell_container cells_per_event =
-            traccc::read_cells_from_event(event, cells_dir, surface_transforms,
-                                          resource);
+            traccc::read_cells_from_event(event, cells_dir,
+                                          traccc::data_format::csv,
+                                          surface_transforms, resource);
 
-<<<<<<< HEAD
-#pragma omp critical
-            {
-                measurements_per_event.push_back(
-                    module, std::move(measurements_per_module));
-
-                spacepoints_per_event.push_back(
-                    module.module, std::move(spacepoints_per_module));
-            }
-        }
-=======
         /*-------------------
             Clusterization
           -------------------*/
@@ -94,7 +84,6 @@
         n_cells += cells_per_event.total_size();
         n_measurements += measurements_per_event.total_size();
         n_spacepoints += spacepoints_per_event.total_size();
->>>>>>> b0d619fa
     }
 
 #pragma omp critical
