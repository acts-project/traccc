/** TRACCC library, part of the ACTS project (R&D line)
 *
 * (c) 2023-2024 CERN for the benefit of the ACTS project
 *
 * Mozilla Public License Version 2.0
 */

// Project include(s).
#include "traccc/cuda/finding/finding_algorithm.hpp"
#include "traccc/cuda/fitting/fitting_algorithm.hpp"
#include "traccc/cuda/utils/stream.hpp"
#include "traccc/definitions/common.hpp"
#include "traccc/definitions/primitives.hpp"
#include "traccc/device/container_d2h_copy_alg.hpp"
#include "traccc/device/container_h2d_copy_alg.hpp"
#include "traccc/efficiency/finding_performance_writer.hpp"
#include "traccc/finding/finding_algorithm.hpp"
#include "traccc/fitting/fitting_algorithm.hpp"
#include "traccc/fitting/kalman_filter/kalman_fitter.hpp"
#include "traccc/io/read_detector.hpp"
#include "traccc/io/read_detector_description.hpp"
#include "traccc/io/read_measurements.hpp"
#include "traccc/io/utils.hpp"
#include "traccc/options/accelerator.hpp"
#include "traccc/options/detector.hpp"
#include "traccc/options/input_data.hpp"
#include "traccc/options/performance.hpp"
#include "traccc/options/program_options.hpp"
#include "traccc/options/track_finding.hpp"
#include "traccc/options/track_propagation.hpp"
#include "traccc/performance/collection_comparator.hpp"
#include "traccc/performance/container_comparator.hpp"
#include "traccc/performance/timer.hpp"
#include "traccc/resolution/fitting_performance_writer.hpp"
#include "traccc/utils/seed_generator.hpp"

// detray include(s).
#include "detray/core/detector.hpp"
#include "detray/core/detector_metadata.hpp"
#include "detray/detectors/bfield.hpp"
#include "detray/io/frontend/detector_reader.hpp"
#include "detray/navigation/navigator.hpp"
#include "detray/propagator/propagator.hpp"
#include "detray/propagator/rk_stepper.hpp"

// VecMem include(s).
#include <vecmem/memory/cuda/device_memory_resource.hpp>
#include <vecmem/memory/cuda/host_memory_resource.hpp>
#include <vecmem/memory/cuda/managed_memory_resource.hpp>
#include <vecmem/memory/host_memory_resource.hpp>
#include <vecmem/utils/cuda/async_copy.hpp>

// System include(s).
#include <exception>
#include <iomanip>
#include <iostream>

using namespace traccc;

int seq_run(const traccc::opts::track_finding& finding_opts,
            const traccc::opts::track_propagation& propagation_opts,
            const traccc::opts::input_data& input_opts,
            const traccc::opts::detector& detector_opts,
            const traccc::opts::performance& performance_opts,
            const traccc::opts::accelerator& accelerator_opts) {

    /// Type declarations
    using b_field_t = covfie::field<detray::bfield::const_bknd_t>;
    using rk_stepper_type =
        detray::rk_stepper<b_field_t::view_t, traccc::default_algebra,
                           detray::constrained_step<>>;
    using host_navigator_type =
        detray::navigator<const traccc::default_detector::host>;
    using host_fitter_type =
        traccc::kalman_fitter<rk_stepper_type, host_navigator_type>;
    using device_navigator_type =
        detray::navigator<const traccc::default_detector::device>;
    using device_fitter_type =
        traccc::kalman_fitter<rk_stepper_type, device_navigator_type>;

    // Memory resources used by the application.
    vecmem::host_memory_resource host_mr;
    vecmem::cuda::host_memory_resource cuda_host_mr;
    vecmem::cuda::managed_memory_resource mng_mr;
    vecmem::cuda::device_memory_resource device_mr;
    traccc::memory_resource mr{device_mr, &cuda_host_mr};

    // Performance writer
    traccc::finding_performance_writer find_performance_writer(
        traccc::finding_performance_writer::config{});
    traccc::fitting_performance_writer fit_performance_writer(
        traccc::fitting_performance_writer::config{});

    // Output Stats
    uint64_t n_found_tracks = 0;
    uint64_t n_found_tracks_cuda = 0;
    uint64_t n_fitted_tracks = 0;
    uint64_t n_fitted_tracks_cuda = 0;

    /*****************************
     * Build a geometry
     *****************************/

    // B field value and its type
    // @TODO: Set B field as argument
    const traccc::vector3 B{0, 0, 2 * detray::unit<traccc::scalar>::T};
    auto field = detray::bfield::create_const_field(B);

    // Construct a Detray detector object, if supported by the configuration.
    traccc::default_detector::host detector{mng_mr};
    assert(detector_opts.use_detray_detector == true);
    traccc::io::read_detector(detector, mng_mr, detector_opts.detector_file,
                              detector_opts.material_file,
                              detector_opts.grid_file);

    // Detector view object
    traccc::default_detector::view det_view = detray::get_data(detector);

    /*****************************
     * Do the reconstruction
     *****************************/

    // Stream object
    traccc::cuda::stream stream;

    // Copy object
    vecmem::cuda::async_copy async_copy{stream.cudaStream()};

    traccc::device::container_d2h_copy_alg<
        traccc::track_candidate_container_types>
        track_candidate_d2h{mr, async_copy};

    traccc::device::container_d2h_copy_alg<traccc::track_state_container_types>
        track_state_d2h{mr, async_copy};

    // Standard deviations for seed track parameters
    static constexpr std::array<traccc::scalar, traccc::e_bound_size> stddevs =
        {1e-4f * detray::unit<traccc::scalar>::mm,
         1e-4f * detray::unit<traccc::scalar>::mm,
         1e-3f,
         1e-3f,
         1e-4f / detray::unit<traccc::scalar>::GeV,
         1e-4f * detray::unit<traccc::scalar>::ns};

    // Propagation configuration
    detray::propagation::config propagation_config(propagation_opts);

    // Finding algorithm configuration
    typename traccc::cuda::finding_algorithm<
        rk_stepper_type, device_navigator_type>::config_type cfg(finding_opts);
    cfg.propagation = propagation_config;

    // Finding algorithm object
    traccc::finding_algorithm<rk_stepper_type, host_navigator_type>
        host_finding(cfg);
    traccc::cuda::finding_algorithm<rk_stepper_type, device_navigator_type>
        device_finding(cfg, mr, async_copy, stream);

    // Fitting algorithm object
    typename traccc::fitting_algorithm<host_fitter_type>::config_type fit_cfg;
    fit_cfg.propagation = propagation_config;

    traccc::fitting_algorithm<host_fitter_type> host_fitting(fit_cfg);
    traccc::cuda::fitting_algorithm<device_fitter_type> device_fitting(
        fit_cfg, mr, async_copy, stream);

    traccc::performance::timing_info elapsedTimes;

    // Seed generator
    traccc::seed_generator<traccc::default_detector::host> sg(detector,
                                                              stddevs);

    // Iterate over events
    for (unsigned int event = input_opts.skip;
         event < input_opts.events + input_opts.skip; ++event) {

        // Truth Track Candidates
        traccc::event_data evt_data(input_opts.directory, event, host_mr,
                                    input_opts.use_acts_geom_source, &detector,
                                    input_opts.format, false);

        traccc::track_candidate_container_types::host truth_track_candidates =
            evt_data.generate_truth_candidates(sg, host_mr);

        // Prepare truth seeds
        traccc::bound_track_parameters_collection_types::host seeds(mr.host);
        const unsigned int n_tracks = truth_track_candidates.size();
        for (unsigned int i_trk = 0; i_trk < n_tracks; i_trk++) {
            seeds.push_back(truth_track_candidates.at(i_trk).header);
        }

        traccc::bound_track_parameters_collection_types::buffer seeds_buffer{
            static_cast<unsigned int>(seeds.size()), mr.main};
        async_copy.setup(seeds_buffer);
        async_copy(vecmem::get_data(seeds), seeds_buffer,
                   vecmem::copy::type::host_to_device);

        // Read measurements
        traccc::measurement_collection_types::host measurements_per_event{
            mr.host};
        traccc::io::read_measurements(
            measurements_per_event, event, input_opts.directory,
<<<<<<< HEAD
            input_opts.use_acts_geom_source, &detector, input_opts.format);
=======
            (input_opts.use_acts_geom_source ? &detector : nullptr),
            input_opts.format);
>>>>>>> 22300865

        traccc::measurement_collection_types::buffer measurements_cuda_buffer(
            measurements_per_event.size(), mr.main);
        async_copy(vecmem::get_data(measurements_per_event),
                   measurements_cuda_buffer);

        // Instantiate output cuda containers/collections
        traccc::track_candidate_container_types::buffer
            track_candidates_cuda_buffer{{{}, *(mr.host)},
                                         {{}, *(mr.host), mr.host}};
        async_copy.setup(track_candidates_cuda_buffer.headers);
        async_copy.setup(track_candidates_cuda_buffer.items);

        {
            traccc::performance::timer t("Track finding  (cuda)", elapsedTimes);

            // Run finding
            track_candidates_cuda_buffer = device_finding(
                det_view, field, measurements_cuda_buffer, seeds_buffer);
        }

        traccc::track_candidate_container_types::host track_candidates_cuda =
            track_candidate_d2h(track_candidates_cuda_buffer);

        // Instantiate cuda containers/collections
        traccc::track_state_container_types::buffer track_states_cuda_buffer{
            {{}, *(mr.host)}, {{}, *(mr.host), mr.host}};

        {
            traccc::performance::timer t("Track fitting  (cuda)", elapsedTimes);

            // Run fitting
            track_states_cuda_buffer =
                device_fitting(det_view, field, track_candidates_cuda_buffer);
        }
        traccc::track_state_container_types::host track_states_cuda =
            track_state_d2h(track_states_cuda_buffer);

        // CPU containers
        traccc::finding_algorithm<
            rk_stepper_type, host_navigator_type>::output_type track_candidates;
        traccc::fitting_algorithm<host_fitter_type>::output_type track_states;

        if (accelerator_opts.compare_with_cpu) {

            {
                traccc::performance::timer t("Track finding  (cpu)",
                                             elapsedTimes);

                // Run finding
                track_candidates = host_finding(detector, field,
                                                measurements_per_event, seeds);
            }

            {
                traccc::performance::timer t("Track fitting  (cpu)",
                                             elapsedTimes);

                // Run fitting
                track_states = host_fitting(detector, field, track_candidates);
            }
        }

        if (accelerator_opts.compare_with_cpu) {

            // Show which event we are currently presenting the results for.
            std::cout << "===>>> Event " << event << " <<<===" << std::endl;
            unsigned int n_matches = 0;
            for (unsigned int i = 0; i < track_candidates.size(); i++) {
                auto iso = traccc::details::is_same_object(
                    track_candidates.at(i).items);

                for (unsigned int j = 0; j < track_candidates_cuda.size();
                     j++) {
                    if (iso(track_candidates_cuda.at(j).items)) {
                        n_matches++;
                        break;
                    }
                }
            }
            std::cout << "Track candidate matching Rate: "
                      << float(n_matches) / track_candidates.size()
                      << std::endl;

            // Compare the track parameters made on the host and on the device.
            traccc::collection_comparator<
                traccc::fitting_result<traccc::default_algebra>>
                compare_fitting_results{"fitted tracks"};
            compare_fitting_results(
                vecmem::get_data(track_states.get_headers()),
                vecmem::get_data(track_states_cuda.get_headers()));
        }

        /// Statistics
        n_found_tracks += track_candidates.size();
        n_fitted_tracks += track_states.size();
        n_found_tracks_cuda += track_candidates_cuda.size();
        n_fitted_tracks_cuda += track_states_cuda.size();

        if (performance_opts.run) {
            find_performance_writer.write(
                traccc::get_data(track_candidates_cuda), evt_data);

            for (unsigned int i = 0; i < track_states_cuda.size(); i++) {
                const auto& trk_states_per_track =
                    track_states_cuda.at(i).items;

                const auto& fit_res = track_states_cuda[i].header;

                fit_performance_writer.write(trk_states_per_track, fit_res,
                                             detector, evt_data);
            }
        }
    }

    if (performance_opts.run) {
        find_performance_writer.finalize();
        fit_performance_writer.finalize();
    }

    std::cout << "==> Statistics ... " << std::endl;
    std::cout << "- created (cuda) " << n_found_tracks_cuda << " found tracks"
              << std::endl;
    std::cout << "- created (cuda) " << n_fitted_tracks_cuda << " fitted tracks"
              << std::endl;
    std::cout << "- created  (cpu) " << n_found_tracks << " found tracks"
              << std::endl;
    std::cout << "- created  (cpu) " << n_fitted_tracks << " fitted tracks"
              << std::endl;
    std::cout << "==>Elapsed times...\n" << elapsedTimes << std::endl;

    return 1;
}

// The main routine
//
int main(int argc, char* argv[]) {

    // Program options.
    traccc::opts::detector detector_opts;
    traccc::opts::input_data input_opts;
    traccc::opts::track_finding finding_opts;
    traccc::opts::track_propagation propagation_opts;
    traccc::opts::performance performance_opts;
    traccc::opts::accelerator accelerator_opts;
    traccc::opts::program_options program_opts{
        "Truth Track Finding Using CUDA",
        {detector_opts, input_opts, finding_opts, propagation_opts,
         performance_opts, accelerator_opts},
        argc,
        argv};

    // Run the application.
    return seq_run(finding_opts, propagation_opts, input_opts, detector_opts,
                   performance_opts, accelerator_opts);
}<|MERGE_RESOLUTION|>--- conflicted
+++ resolved
@@ -200,12 +200,8 @@
             mr.host};
         traccc::io::read_measurements(
             measurements_per_event, event, input_opts.directory,
-<<<<<<< HEAD
-            input_opts.use_acts_geom_source, &detector, input_opts.format);
-=======
             (input_opts.use_acts_geom_source ? &detector : nullptr),
             input_opts.format);
->>>>>>> 22300865
 
         traccc::measurement_collection_types::buffer measurements_cuda_buffer(
             measurements_per_event.size(), mr.main);
