/** TRACCC library, part of the ACTS project (R&D line)
 *
 * (c) 2021-2023 CERN for the benefit of the ACTS project
 *
 * Mozilla Public License Version 2.0
 */

// Project include(s).
#include "traccc/cuda/seeding/seeding_algorithm.hpp"
#include "traccc/cuda/seeding/track_params_estimation.hpp"
#include "traccc/definitions/common.hpp"
#include "traccc/efficiency/nseed_performance_writer.hpp"
#include "traccc/efficiency/seeding_performance_writer.hpp"
#include "traccc/efficiency/track_filter.hpp"
#include "traccc/io/read_geometry.hpp"
#include "traccc/io/read_spacepoints.hpp"
#include "traccc/io/utils.hpp"
#include "traccc/options/common_options.hpp"
#include "traccc/options/handle_argument_errors.hpp"
#include "traccc/options/seeding_input_options.hpp"
#include "traccc/performance/collection_comparator.hpp"
#include "traccc/performance/timer.hpp"
#include "traccc/seeding/seeding_algorithm.hpp"
#include "traccc/seeding/track_params_estimation.hpp"

// Detray include(s).
#include "detray/core/detector.hpp"
#include "detray/detectors/detector_metadata.hpp"
#include "detray/io/json/json_reader.hpp"

// VecMem include(s).
#include <vecmem/memory/cuda/device_memory_resource.hpp>
#include <vecmem/memory/cuda/host_memory_resource.hpp>
#include <vecmem/memory/host_memory_resource.hpp>
#include <vecmem/utils/cuda/async_copy.hpp>

// ACTS include(s).
#include <Acts/Definitions/Units.hpp>

// System include(s).
#include <exception>
#include <iomanip>
#include <iostream>

namespace po = boost::program_options;

int seq_run(const traccc::seeding_input_config& i_cfg,
            const traccc::common_options& common_opts, bool run_cpu) {

    // Memory resources used by the application.
    vecmem::host_memory_resource host_mr;
    vecmem::cuda::host_memory_resource cuda_host_mr;
    vecmem::cuda::device_memory_resource device_mr;
    traccc::memory_resource mr{device_mr, &cuda_host_mr};

    // Declare detector type
    using detector_t =
        detray::detector<detray::detector_registry::toy_detector>;
    detector_t det{host_mr};

    // Read the surface transforms
    traccc::geometry surface_transforms;
    if (i_cfg.run_detray_geometry == false) {
        surface_transforms = traccc::io::read_geometry(i_cfg.detector_file);
    } else if (i_cfg.run_detray_geometry == true) {

        // Read the detector
        detray::json_geometry_reader<detector_t> geo_reader;
        typename detector_t::name_map volume_name_map = {{0u, "detector"}};

        geo_reader.read(det, volume_name_map,
                        traccc::io::data_directory() + i_cfg.detector_file);

        surface_transforms = traccc::io::alt_read_geometry(det);
    }

    // Output stats
    uint64_t n_modules = 0;
    uint64_t n_spacepoints = 0;
    uint64_t n_seeds = 0;
    uint64_t n_seeds_cuda = 0;

    // Configs
    traccc::seedfinder_config finder_config;
    traccc::spacepoint_grid_config grid_config(finder_config);
    traccc::seedfilter_config filter_config;

    traccc::seeding_algorithm sa(finder_config, grid_config, filter_config,
                                 host_mr);
    traccc::track_params_estimation tp(host_mr);

    traccc::cuda::stream stream;

    vecmem::cuda::async_copy copy{stream.cudaStream()};

    traccc::cuda::seeding_algorithm sa_cuda{
        finder_config, grid_config, filter_config, mr, copy, stream};
    traccc::cuda::track_params_estimation tp_cuda{mr, copy, stream};

    // performance writer
    traccc::seeding_performance_writer sd_performance_writer(
        traccc::seeding_performance_writer::config{});

    traccc::nseed_performance_writer nsd_performance_writer(
        "nseed_performance_",
        std::make_unique<traccc::simple_charged_eta_pt_cut>(
            2.7f, 1.f * traccc::unit<traccc::scalar>::GeV),
        std::make_unique<traccc::stepped_percentage>(0.6f));

    if (common_opts.check_performance) {
        nsd_performance_writer.initialize();
    }

    traccc::performance::timing_info elapsedTimes;

    // Loop over events
    for (unsigned int event = common_opts.skip;
         event < common_opts.events + common_opts.skip; ++event) {

        // Instantiate host containers/collections
        traccc::io::spacepoint_reader_output reader_output(mr.host);
        traccc::seeding_algorithm::output_type seeds;
        traccc::track_params_estimation::output_type params;

        // Instantiate cuda containers/collections
        traccc::seed_collection_types::buffer seeds_cuda_buffer(0, *(mr.host));
        traccc::bound_track_parameters_collection_types::buffer
            params_cuda_buffer(0, *mr.host);

        {  // Start measuring wall time
            traccc::performance::timer wall_t("Wall time", elapsedTimes);

            /*-----------------
            hit file reading
            -----------------*/
            {
                traccc::performance::timer t("Hit reading  (cpu)",
                                             elapsedTimes);
                // Read the hits from the relevant event file
                traccc::io::read_spacepoints(
                    reader_output, event, common_opts.input_directory,
                    surface_transforms, common_opts.input_data_format);
            }  // stop measuring hit reading timer

            auto& spacepoints_per_event = reader_output.spacepoints;

            /*----------------------------
                Seeding algorithm
            ----------------------------*/

            /// CUDA

            // Copy the spacepoint data to the device.
            traccc::spacepoint_collection_types::buffer spacepoints_cuda_buffer(
                spacepoints_per_event.size(), mr.main);
            copy(vecmem::get_data(spacepoints_per_event),
                 spacepoints_cuda_buffer);
            {
                traccc::performance::timer t("Seeding (cuda)", elapsedTimes);
                // Reconstruct the spacepoints into seeds.
                seeds_cuda_buffer = sa_cuda(spacepoints_cuda_buffer);
                stream.synchronize();
            }  // stop measuring seeding cuda timer

            // CPU

            if (run_cpu) {
                traccc::performance::timer t("Seeding  (cpu)", elapsedTimes);
                seeds = sa(spacepoints_per_event);
            }  // stop measuring seeding cpu timer

            /*----------------------------
            Track params estimation
            ----------------------------*/

            // CUDA

            {
                traccc::performance::timer t("Track params (cuda)",
                                             elapsedTimes);
                params_cuda_buffer =
                    tp_cuda(spacepoints_cuda_buffer, seeds_cuda_buffer,
                            {0.f, 0.f, finder_config.bFieldInZ});
                stream.synchronize();
            }  // stop measuring track params cuda timer
            // CPU

            if (run_cpu) {
                traccc::performance::timer t("Track params  (cpu)",
                                             elapsedTimes);
                params = tp(spacepoints_per_event, seeds,
                            {0.f, 0.f, finder_config.bFieldInZ});
            }  // stop measuring track params cpu timer

        }  // Stop measuring wall time

        /*----------------------------------
          compare seeds from cpu and cuda
          ----------------------------------*/

        // Copy the seeds to the host for comparisons
        traccc::seed_collection_types::host seeds_cuda;
        traccc::bound_track_parameters_collection_types::host params_cuda;
        copy(seeds_cuda_buffer, seeds_cuda)->wait();
        copy(params_cuda_buffer, params_cuda)->wait();

        if (run_cpu) {
            // Show which event we are currently presenting the results for.
            std::cout << "===>>> Event " << event << " <<<===" << std::endl;

            // Compare the seeds made on the host and on the device
            traccc::collection_comparator<traccc::seed> compare_seeds{
                "seeds", traccc::details::comparator_factory<traccc::seed>{
                             vecmem::get_data(reader_output.spacepoints),
                             vecmem::get_data(reader_output.spacepoints)}};
            compare_seeds(vecmem::get_data(seeds),
                          vecmem::get_data(seeds_cuda));

            // Compare the track parameters made on the host and on the device.
            traccc::collection_comparator<traccc::bound_track_parameters>
                compare_track_parameters{"track parameters"};
            compare_track_parameters(vecmem::get_data(params),
                                     vecmem::get_data(params_cuda));
        }

        /*----------------
             Statistics
          ---------------*/

        n_spacepoints += reader_output.spacepoints.size();
        n_modules += reader_output.modules.size();
        n_seeds_cuda += seeds_cuda.size();
        n_seeds += seeds.size();

        /*------------
          Writer
          ------------*/

<<<<<<< HEAD
        if (i_cfg.check_performance) {
=======
        if (common_opts.check_performance) {
            traccc::event_map evt_map(event, i_cfg.detector_file,
                                      common_opts.input_directory,
                                      common_opts.input_directory, host_mr);

            std::vector<traccc::nseed<3>> nseeds;

            std::transform(
                seeds_cuda.cbegin(), seeds_cuda.cend(),
                std::back_inserter(nseeds),
                [](const traccc::seed& s) { return traccc::nseed<3>(s); });

            nsd_performance_writer.register_event(
                event, nseeds.begin(), nseeds.end(),
                reader_output.spacepoints.begin(), evt_map);
>>>>>>> b83cb20b

            if (i_cfg.run_detray_geometry) {

                traccc::event_map2 evt_map(event, common_opts.input_directory,
                                           common_opts.input_directory,
                                           common_opts.input_directory);
                sd_performance_writer.write(
                    vecmem::get_data(seeds_cuda),
                    vecmem::get_data(reader_output.spacepoints),
                    reader_output.modules, evt_map);
            } else {
                traccc::event_map evt_map(event, i_cfg.detector_file,
                                          common_opts.input_directory,
                                          common_opts.input_directory, host_mr);

                std::vector<traccc::nseed<3>> nseeds;

                std::transform(
                    seeds_cuda.cbegin(), seeds_cuda.cend(),
                    std::back_inserter(nseeds),
                    [](const traccc::seed& s) { return traccc::nseed<3>(s); });

                nsd_performance_writer.register_event(
                    event, nseeds.begin(), nseeds.end(),
                    reader_output.spacepoints.begin(), evt_map);

                sd_performance_writer.write(
                    vecmem::get_data(seeds_cuda),
                    vecmem::get_data(reader_output.spacepoints), evt_map);
            }
        }
    }

    if (common_opts.check_performance) {
        sd_performance_writer.finalize();
        nsd_performance_writer.finalize();

        std::cout << nsd_performance_writer.generate_report_str();
    }

    std::cout << "==> Statistics ... " << std::endl;
    std::cout << "- read    " << n_spacepoints << " spacepoints from "
              << n_modules << " modules" << std::endl;
    std::cout << "- created  (cpu)  " << n_seeds << " seeds" << std::endl;
    std::cout << "- created (cuda)  " << n_seeds_cuda << " seeds" << std::endl;
    std::cout << "==>Elapsed times...\n" << elapsedTimes << std::endl;

    return 0;
}

// The main routine
//
int main(int argc, char* argv[]) {
    // Set up the program options
    po::options_description desc("Allowed options");

    // Add options
    desc.add_options()("help,h", "Give some help with the program's options");
    traccc::common_options common_opts(desc);
    traccc::seeding_input_config seeding_input_cfg(desc);
    desc.add_options()("run_cpu", po::value<bool>()->default_value(false),
                       "run cpu tracking as well");

    po::variables_map vm;
    po::store(po::parse_command_line(argc, argv, desc), vm);

    // Check errors
    traccc::handle_argument_errors(vm, desc);

    // Read options
    common_opts.read(vm);
    seeding_input_cfg.read(vm);
    auto run_cpu = vm["run_cpu"].as<bool>();

    std::cout << "Running " << argv[0] << " " << seeding_input_cfg.detector_file
              << " " << common_opts.input_directory << " " << common_opts.events
              << std::endl;

    return seq_run(seeding_input_cfg, common_opts, run_cpu);
}<|MERGE_RESOLUTION|>--- conflicted
+++ resolved
@@ -236,26 +236,7 @@
           Writer
           ------------*/
 
-<<<<<<< HEAD
-        if (i_cfg.check_performance) {
-=======
         if (common_opts.check_performance) {
-            traccc::event_map evt_map(event, i_cfg.detector_file,
-                                      common_opts.input_directory,
-                                      common_opts.input_directory, host_mr);
-
-            std::vector<traccc::nseed<3>> nseeds;
-
-            std::transform(
-                seeds_cuda.cbegin(), seeds_cuda.cend(),
-                std::back_inserter(nseeds),
-                [](const traccc::seed& s) { return traccc::nseed<3>(s); });
-
-            nsd_performance_writer.register_event(
-                event, nseeds.begin(), nseeds.end(),
-                reader_output.spacepoints.begin(), evt_map);
->>>>>>> b83cb20b
-
             if (i_cfg.run_detray_geometry) {
 
                 traccc::event_map2 evt_map(event, common_opts.input_directory,
