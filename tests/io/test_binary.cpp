--- conflicted
+++ resolved
@@ -106,11 +106,7 @@
     // Read binary file
     traccc::spacepoint_collection_types::host spacepoints_binary(&host_mr);
     traccc::io::read_spacepoints(spacepoints_binary, event, hits_directory,
-<<<<<<< HEAD
-                                 false, nullptr, traccc::data_format::binary);
-=======
                                  nullptr, traccc::data_format::binary);
->>>>>>> 22300865
 
     // Delete binary file
     std::string io_spacepoints_file =
@@ -158,11 +154,7 @@
     // Read binary file
     traccc::measurement_collection_types::host measurements_binary(&host_mr);
     traccc::io::read_measurements(measurements_binary, event,
-<<<<<<< HEAD
-                                  measurements_directory, false, nullptr,
-=======
                                   measurements_directory, nullptr,
->>>>>>> 22300865
                                   traccc::data_format::binary);
 
     // Delete binary file
