--- conflicted
+++ resolved
@@ -112,11 +112,7 @@
     traccc::measurement_collection_types::host measurements_per_event(
         &resource);
     traccc::io::read_measurements(measurements_per_event, 0,
-<<<<<<< HEAD
-                                  "tml_full/single_muon/", false, nullptr);
-=======
                                   "tml_full/single_muon/", nullptr);
->>>>>>> 22300865
 
     // Read the particles from the relevant event file
     traccc::particle_collection_types::host particles_per_event(&resource);
@@ -141,11 +137,7 @@
 
     // Read the truth particles for the first event.
     traccc::particle_container_types::host particles{&mr};
-<<<<<<< HEAD
-    traccc::io::read_particles(particles, 0u, "odd/geant4_1muon_1GeV/", true,
-=======
     traccc::io::read_particles(particles, 0u, "odd/geant4_1muon_1GeV/",
->>>>>>> 22300865
                                &detector, traccc::data_format::csv);
 
     // Look at the read container.
