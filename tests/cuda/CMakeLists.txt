--- conflicted
+++ resolved
@@ -29,11 +29,8 @@
     # Define the sources for the test.
     test_basic.cu
     test_cca.cpp
-<<<<<<< HEAD
     test_ckf_sparse_tracks.cpp
-=======
     test_copy.cu
->>>>>>> a771c0c2
     test_kalman_filter.cpp
     test_thrust.cu
     test_sync.cu
