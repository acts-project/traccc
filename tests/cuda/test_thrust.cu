/** TRACCC library, part of the ACTS project (R&D line)
 *
 * (c) 2023 CERN for the benefit of the ACTS project
 *
 * Mozilla Public License Version 2.0
 */

// VecMem include(s).
#include <vecmem/containers/data/vector_buffer.hpp>
#include <vecmem/containers/device_vector.hpp>
#include <vecmem/containers/vector.hpp>
#include <vecmem/memory/cuda/device_memory_resource.hpp>
#include <vecmem/memory/memory_resource.hpp>
#include <vecmem/utils/copy.hpp>
#include <vecmem/utils/cuda/copy.hpp>

// Thrust include(s).
#include <thrust/copy.h>
#include <thrust/execution_policy.h>
#include <thrust/fill.h>
#include <thrust/scan.h>
#include <thrust/sort.h>

// GTest include(s).
#include <gtest/gtest.h>

// System include(s).
#include <vector>

namespace {
vecmem::cuda::copy copy;
vecmem::host_memory_resource host_resource;
vecmem::cuda::device_memory_resource device_resource;

}  // namespace

TEST(thrust, sort) {

    vecmem::vector<unsigned int> host_vector{{3, 2, 1, 8, 4}, &host_resource};

    auto host_buffer = vecmem::get_data(host_vector);
    auto device_buffer = copy.to(vecmem::get_data(host_vector), device_resource,
                                 vecmem::copy::type::host_to_device);

    vecmem::device_vector<unsigned int> device_vector(device_buffer);

    thrust::sort(thrust::device, device_vector.begin(), device_vector.end());

    copy(device_buffer, host_buffer, vecmem::copy::type::device_to_host);

    ASSERT_EQ(host_vector[0], 1);
    ASSERT_EQ(host_vector[1], 2);
    ASSERT_EQ(host_vector[2], 3);
    ASSERT_EQ(host_vector[3], 4);
    ASSERT_EQ(host_vector[4], 8);
}

TEST(thrust, scan) {

    vecmem::vector<unsigned int> host_vector{{3, 2, 1, 8, 4}, &host_resource};

    auto host_buffer = vecmem::get_data(host_vector);
    auto device_buffer = copy.to(vecmem::get_data(host_vector), device_resource,
                                 vecmem::copy::type::host_to_device);

    vecmem::device_vector<unsigned int> device_vector(device_buffer);

    thrust::inclusive_scan(thrust::device, device_vector.begin(),
                           device_vector.end(), device_vector.begin());

    copy(device_buffer, host_buffer, vecmem::copy::type::device_to_host);

    ASSERT_EQ(host_vector[0], 3);
    ASSERT_EQ(host_vector[1], 5);
    ASSERT_EQ(host_vector[2], 6);
    ASSERT_EQ(host_vector[3], 14);
    ASSERT_EQ(host_vector[4], 18);
}

<<<<<<< HEAD
TEST(thrust, copy) {

    // This unit test is written to validate the commands used in
    // finding_algorith.cu

    // Effective sizes of host input vectors
    std::vector<std::size_t> sizes{1, 3, 2};

    // Host input vectors to be copied
    // {{1},{3,1,4},{1,1}} with effectiv sizes of {1, 3, 2}
    vecmem::vector<unsigned int> host_vec0{{1, 0, 0}, &host_resource};
    vecmem::vector<unsigned int> host_vec1{{3, 1, 4}, &host_resource};
    vecmem::vector<unsigned int> host_vec2{{1, 1, 0}, &host_resource};

    // Put the buffers of vectors into map (H -> D copy)
    std::map<unsigned int, vecmem::data::vector_buffer<unsigned int>> vec_map;

    vec_map[0] = copy.to(vecmem::get_data(host_vec0), device_resource,
                         vecmem::copy::type::host_to_device);

    vec_map[1] = copy.to(vecmem::get_data(host_vec1), device_resource,
                         vecmem::copy::type::host_to_device);

    vec_map[2] = copy.to(vecmem::get_data(host_vec2), device_resource,
                         vecmem::copy::type::host_to_device);

    // Create a buffer to copy the host input vectors
    vecmem::data::jagged_vector_buffer<unsigned int> jagged_buffer(
        sizes, device_resource, &host_resource);

    // Copy the map into the buffer (D->D copy)
    for (unsigned int i = 0; i < 3; i++) {
        vecmem::device_vector<unsigned int> in(vec_map[i]);

        vecmem::device_vector<unsigned int> out(
            *(jagged_buffer.host_ptr() + i));

        thrust::copy(thrust::device, in.begin(), in.begin() + sizes[i],
                     out.begin());
    }

    // Create the final output vector
    vecmem::jagged_vector<unsigned int> jagged_vec(&host_resource);
    jagged_vec.resize(sizes.size());
    jagged_vec[0].resize(sizes[0]);
    jagged_vec[1].resize(sizes[1]);
    jagged_vec[2].resize(sizes[2]);

    // Copy the buffer to vector (D->H copy)
    copy(jagged_buffer, vecmem::get_data(jagged_vec),
         vecmem::copy::type::device_to_host);

    // Result should be {{1},{3,1,4},{1,1}}
    ASSERT_EQ(jagged_vec[0].size(), 1);
    ASSERT_EQ(jagged_vec[0][0], 1);
    ASSERT_EQ(jagged_vec[1].size(), 3);
    ASSERT_EQ(jagged_vec[1][0], 3);
    ASSERT_EQ(jagged_vec[1][1], 1);
    ASSERT_EQ(jagged_vec[1][2], 4);
    ASSERT_EQ(jagged_vec[2].size(), 2);
    ASSERT_EQ(jagged_vec[2][0], 1);
    ASSERT_EQ(jagged_vec[2][1], 1);
=======
TEST(thrust, fill) {

    vecmem::vector<unsigned int> host_vector{{1, 1, 1, 1, 1, 1, 1},
                                             &host_resource};

    auto host_buffer = vecmem::get_data(host_vector);
    auto device_buffer = copy.to(vecmem::get_data(host_vector), device_resource,
                                 vecmem::copy::type::host_to_device);

    vecmem::device_vector<unsigned int> device_vector(device_buffer);

    thrust::fill(thrust::device, device_vector.begin(), device_vector.end(),
                 112);

    copy(device_buffer, host_buffer, vecmem::copy::type::device_to_host);

    ASSERT_EQ(host_vector[0], 112);
    ASSERT_EQ(host_vector[1], 112);
    ASSERT_EQ(host_vector[2], 112);
    ASSERT_EQ(host_vector[3], 112);
    ASSERT_EQ(host_vector[4], 112);
    ASSERT_EQ(host_vector[5], 112);
    ASSERT_EQ(host_vector[6], 112);
>>>>>>> a771c0c2
}<|MERGE_RESOLUTION|>--- conflicted
+++ resolved
@@ -77,7 +77,6 @@
     ASSERT_EQ(host_vector[4], 18);
 }
 
-<<<<<<< HEAD
 TEST(thrust, copy) {
 
     // This unit test is written to validate the commands used in
@@ -140,7 +139,8 @@
     ASSERT_EQ(jagged_vec[2].size(), 2);
     ASSERT_EQ(jagged_vec[2][0], 1);
     ASSERT_EQ(jagged_vec[2][1], 1);
-=======
+}
+
 TEST(thrust, fill) {
 
     vecmem::vector<unsigned int> host_vector{{1, 1, 1, 1, 1, 1, 1},
@@ -164,5 +164,4 @@
     ASSERT_EQ(host_vector[4], 112);
     ASSERT_EQ(host_vector[5], 112);
     ASSERT_EQ(host_vector[6], 112);
->>>>>>> a771c0c2
 }