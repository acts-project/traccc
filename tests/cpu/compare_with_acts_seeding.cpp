--- conflicted
+++ resolved
@@ -268,7 +268,7 @@
     float seed_match_ratio = float(n_seed_match) / seeds.size();
 
     // Ensure that ACTS and traccc give the same result
-    EXPECT_EQ(seeds.get_headers()[0], seedVector.size());
+    EXPECT_EQ(seeds.size(), seedVector.size());
     EXPECT_FLOAT_EQ(seed_match_ratio, 1);
 
     /*--------------------------------
@@ -379,21 +379,7 @@
     }
 
     float params_match_ratio = float(n_params_match) / traccc_params.size();
-<<<<<<< HEAD
-    EXPECT_TRUE((params_match_ratio > 0.95) && (params_match_ratio <= 1.));
-
-    std::cout << "-------- Seeding Result ---------" << std::endl;
-    std::cout << "number of ACTS seeds: " << seedVector.size() << std::endl;
-    std::cout << "number of traccc seeds: " << seeds.size() << std::endl;
-    std::cout << "seed matching ratio: " << seed_match_ratio << std::endl;
-    std::cout << "-------- Track Parameters Estimation Result ---------"
-              << std::endl;
-    std::cout << "number of ACTS params: " << acts_params.size() << std::endl;
-    std::cout << "number of traccc params: " << traccc_params.size()
-              << std::endl;
-    std::cout << "params matching ratio: " << params_match_ratio << std::endl;
-}
-=======
+
     EXPECT_EQ(acts_params.size(), traccc_params.size());
     EXPECT_FLOAT_EQ(params_match_ratio, 1);
 }
@@ -410,5 +396,4 @@
         std::make_tuple("tml_detector/trackml-detector.csv", "tml_hits/", 6),
         std::make_tuple("tml_detector/trackml-detector.csv", "tml_hits/", 7),
         std::make_tuple("tml_detector/trackml-detector.csv", "tml_hits/", 8),
-        std::make_tuple("tml_detector/trackml-detector.csv", "tml_hits/", 9)));
->>>>>>> ef505e1e
+        std::make_tuple("tml_detector/trackml-detector.csv", "tml_hits/", 9)));