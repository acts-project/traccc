/** TRACCC library, part of the ACTS project (R&D line)
 *
 * (c) 2021-2022 CERN for the benefit of the ACTS project
 *
 * Mozilla Public License Version 2.0
 */

// io
#include "traccc/io/csv.hpp"
#include "traccc/io/reader.hpp"
#include "traccc/io/utils.hpp"
#include "traccc/io/writer.hpp"

// algorithms
#include "traccc/seeding/seed_finding.hpp"
#include "traccc/seeding/spacepoint_binning.hpp"
#include "traccc/seeding/track_params_estimation.hpp"

// Acts
#include "../../Tests/UnitTests/Core/Seeding/ATLASCuts.hpp"
#include "../../Tests/UnitTests/Core/Seeding/SpacePoint.hpp"
#include "Acts/Geometry/GeometryContext.hpp"
#include "Acts/MagneticField/ConstantBField.hpp"
#include "Acts/Seeding/BinFinder.hpp"
#include "Acts/Seeding/BinnedSPGroup.hpp"
#include "Acts/Seeding/EstimateTrackParamsFromSeed.hpp"
#include "Acts/Seeding/InternalSeed.hpp"
#include "Acts/Seeding/InternalSpacePoint.hpp"
#include "Acts/Seeding/Seed.hpp"
#include "Acts/Seeding/SeedFilter.hpp"
#include "Acts/Seeding/Seedfinder.hpp"
#include "Acts/Seeding/SpacePointGrid.hpp"
#include "Acts/Surfaces/DiscSurface.hpp"
#include "Acts/Surfaces/PlaneSurface.hpp"
#include "Acts/Surfaces/Surface.hpp"

// GTest include(s).
#include <gtest/gtest.h>

// System include(s).
#include <iostream>

inline bool operator==(const SpacePoint* acts_sp,
                       const traccc::spacepoint& traccc_sp) {
    if (abs(acts_sp->x() - traccc_sp.global[0]) < traccc::float_epsilon &&
        abs(acts_sp->y() - traccc_sp.global[1]) < traccc::float_epsilon &&
        abs(acts_sp->z() - traccc_sp.global[2]) < traccc::float_epsilon) {
        return true;
    }
    return false;
}

inline bool operator==(const traccc::spacepoint& traccc_sp,
                       const SpacePoint* acts_sp) {
    if (abs(acts_sp->x() - traccc_sp.global[0]) < traccc::float_epsilon &&
        abs(acts_sp->y() - traccc_sp.global[1]) < traccc::float_epsilon &&
        abs(acts_sp->z() - traccc_sp.global[2]) < traccc::float_epsilon) {
        return true;
    }
    return false;
}

inline bool operator==(const Acts::BoundVector& acts_vec,
                       const traccc::bound_vector& traccc_vec) {
    if (std::abs(acts_vec[Acts::eBoundLoc0] -
                 traccc_vec[traccc::e_bound_loc0]) <
            traccc::float_epsilon * 10 &&
        std::abs(acts_vec[Acts::eBoundLoc1] -
                 traccc_vec[traccc::e_bound_loc1]) <
            traccc::float_epsilon * 10 &&
        std::abs(acts_vec[Acts::eBoundTheta] -
                 traccc_vec[traccc::e_bound_theta]) <
            traccc::float_epsilon * 10 &&
        std::abs(acts_vec[Acts::eBoundPhi] - traccc_vec[traccc::e_bound_phi]) <
            traccc::float_epsilon * 10) {
        return true;
    }
    return false;
}

class CompareWithActsSeedingTests
    : public ::testing::TestWithParam<
          std::tuple<std::string, std::string, unsigned int>> {};

// This defines the local frame test suite
TEST_P(CompareWithActsSeedingTests, Run) {

    std::string detector_file = std::get<0>(GetParam());
    std::string hits_dir = std::get<1>(GetParam());
    unsigned int event = std::get<2>(GetParam());

    // Memory resource used by the EDM.
    vecmem::host_memory_resource host_mr;

    // Seeding Config
    traccc::seedfinder_config traccc_config;
    traccc::spacepoint_grid_config grid_config;

    traccc_config.highland =
        13.6 * std::sqrt(traccc_config.radLengthPerSeed) *
        (1 + 0.038 * std::log(traccc_config.radLengthPerSeed));
    float maxScatteringAngle = traccc_config.highland / traccc_config.minPt;
    traccc_config.maxScatteringAngle2 = maxScatteringAngle * maxScatteringAngle;
    // helix radius in homogeneous magnetic field. Units are Kilotesla, MeV
    // and millimeter
    // TODO: change using ACTS units
    traccc_config.pTPerHelixRadius = 300. * traccc_config.bFieldInZ;
    traccc_config.minHelixDiameter2 =
        std::pow(traccc_config.minPt * 2 / traccc_config.pTPerHelixRadius, 2);
    traccc_config.pT2perRadius =
        std::pow(traccc_config.highland / traccc_config.pTPerHelixRadius, 2);

    grid_config.bFieldInZ = traccc_config.bFieldInZ;
    grid_config.minPt = traccc_config.minPt;
    grid_config.rMax = traccc_config.rMax;
    grid_config.zMax = traccc_config.zMax;
    grid_config.zMin = traccc_config.zMin;
    grid_config.deltaRMax = traccc_config.deltaRMax;
    grid_config.cotThetaMax = traccc_config.cotThetaMax;

    // Declare algorithms
    traccc::spacepoint_binning sb(traccc_config, grid_config, host_mr);
    traccc::seed_finding sf(traccc_config);
    traccc::track_params_estimation tp(host_mr);

    // Read the surface transforms
    auto surface_transforms = traccc::read_geometry(detector_file);

    // Read the hits from the relevant event file
    traccc::host_spacepoint_container spacepoints_per_event =
        traccc::read_spacepoints_from_event(event, hits_dir, surface_transforms,
                                            host_mr);

    /*--------------------------------
      TRACCC seeding
      --------------------------------*/

    auto internal_spacepoints_per_event = sb(spacepoints_per_event);
    auto seeds = sf(spacepoints_per_event, internal_spacepoints_per_event);

    /*--------------------------------
      TRACCC track params estimation
      --------------------------------*/

    auto tp_output = tp(spacepoints_per_event, seeds);
    auto& traccc_params = tp_output;

    /*--------------------------------
      ACTS seeding
      --------------------------------*/

    // copy traccc::spacepoint into SpacePoint
    std::vector<const SpacePoint*> spVec;
    for (std::size_t i_h = 0; i_h < spacepoints_per_event.size(); i_h++) {
        auto& items = spacepoints_per_event.get_items()[i_h];
        for (auto& sp : items) {

            SpacePoint* acts_sp =
                new SpacePoint{static_cast<float>(sp.global[0]),
                               static_cast<float>(sp.global[1]),
                               static_cast<float>(sp.global[2]),
                               std::hypot(static_cast<float>(sp.global[0]),
                                          static_cast<float>(sp.global[1])),
                               0,
                               0,
                               0};
            spVec.push_back(acts_sp);
        }
    }

    // spacepoint equality check
    int n_sp_match = 0;
    for (std::size_t i_h = 0; i_h < spacepoints_per_event.size(); i_h++) {
        auto& items = spacepoints_per_event.get_items()[i_h];
        for (auto& sp : items) {
            if (std::find(spVec.begin(), spVec.end(), sp) != spVec.end()) {
                n_sp_match++;
            }
        }
    }
    EXPECT_EQ(spacepoints_per_event.total_size(), n_sp_match);
    EXPECT_EQ(spVec.size(), n_sp_match);

    Acts::SeedfinderConfig<SpacePoint> acts_config;

    // silicon detector max
    acts_config.phiMin = traccc_config.phiMin;
    acts_config.phiMax = traccc_config.phiMax;

    acts_config.rMin = traccc_config.rMin;
    acts_config.rMax = traccc_config.rMax;
    acts_config.deltaRMin = traccc_config.deltaRMin;
    acts_config.deltaRMax = traccc_config.deltaRMax;
    acts_config.collisionRegionMin = traccc_config.collisionRegionMin;
    acts_config.collisionRegionMax = traccc_config.collisionRegionMax;

    acts_config.zMin = traccc_config.zMin;
    acts_config.zMax = traccc_config.zMax;
    acts_config.maxSeedsPerSpM = traccc_config.maxSeedsPerSpM;

    // 2.7 eta
    acts_config.cotThetaMax = traccc_config.cotThetaMax;
    acts_config.sigmaScattering = traccc_config.sigmaScattering;
    acts_config.maxPtScattering = traccc_config.maxPtScattering;

    acts_config.minPt = traccc_config.minPt;
    acts_config.bFieldInZ = traccc_config.bFieldInZ;

    acts_config.beamPos[0] = traccc_config.beamPos[0];
    acts_config.beamPos[1] = traccc_config.beamPos[1];

    acts_config.impactMax = traccc_config.impactMax;

    acts_config.sigmaError = traccc_config.sigmaError;

    auto bottomBinFinder = std::make_shared<Acts::BinFinder<SpacePoint>>(
        Acts::BinFinder<SpacePoint>());
    auto topBinFinder = std::make_shared<Acts::BinFinder<SpacePoint>>(
        Acts::BinFinder<SpacePoint>());
    Acts::SeedFilterConfig sfconf;
    sfconf.maxSeedsPerSpM = traccc::seedfilter_config().maxSeedsPerSpM;

    Acts::ATLASCuts<SpacePoint> atlasCuts = Acts::ATLASCuts<SpacePoint>();
    acts_config.seedFilter = std::make_unique<Acts::SeedFilter<SpacePoint>>(
        Acts::SeedFilter<SpacePoint>(sfconf, &atlasCuts));
    Acts::Seedfinder<SpacePoint> a(acts_config);

    // covariance tool, sets covariances per spacepoint as required
    auto ct = [=](const SpacePoint& sp, float, float,
                  float) -> std::pair<Acts::Vector3, Acts::Vector2> {
        Acts::Vector3 position(sp.x(), sp.y(), sp.z());
        Acts::Vector2 covariance(sp.varianceR, sp.varianceZ);
        return std::make_pair(position, covariance);
    };

    // setup spacepoint grid config
    Acts::SpacePointGridConfig gridConf;
    gridConf.bFieldInZ = acts_config.bFieldInZ;
    gridConf.minPt = acts_config.minPt;
    gridConf.rMax = acts_config.rMax;
    gridConf.zMax = acts_config.zMax;
    gridConf.zMin = acts_config.zMin;
    gridConf.deltaRMax = acts_config.deltaRMax;
    gridConf.cotThetaMax = acts_config.cotThetaMax;

    // create grid with bin sizes according to the configured geometry
    std::unique_ptr<Acts::SpacePointGrid<SpacePoint>> grid =
        Acts::SpacePointGridCreator::createGrid<SpacePoint>(gridConf);
    auto spGroup = Acts::BinnedSPGroup<SpacePoint>(
        spVec.begin(), spVec.end(), ct, bottomBinFinder, topBinFinder,
        std::move(grid), acts_config);

    auto groupIt = spGroup.begin();
    auto endOfGroups = spGroup.end();

    // Run the ACTS seeding
    std::vector<Acts::Seed<SpacePoint>> seedVector;
    for (; !(groupIt == endOfGroups); ++groupIt) {
        auto seed_group = a.createSeedsForGroup(
            groupIt.bottom(), groupIt.middle(), groupIt.top());
        seedVector.insert(seedVector.end(), seed_group.begin(),
                          seed_group.end());
    }

    // Count the number of matching seeds
    // and push_back seed into sorted_seedVector
    std::vector<Acts::Seed<SpacePoint>> sorted_seedVector;
    int n_seed_match = 0;
    for (auto& seed : seeds) {
        auto it = std::find_if(
            seedVector.begin(), seedVector.end(), [&](auto acts_seed) {
                auto traccc_spB = spacepoints_per_event.at(seed.spB_link);
                auto traccc_spM = spacepoints_per_event.at(seed.spM_link);
                auto traccc_spT = spacepoints_per_event.at(seed.spT_link);

                auto& triplets = acts_seed.sp();
                auto& acts_spB = triplets[0];
                auto& acts_spM = triplets[1];
                auto& acts_spT = triplets[2];

                if (acts_spB == traccc_spB && acts_spM == traccc_spM &&
                    acts_spT == traccc_spT) {
                    return true;
                }

                return false;
            });

        if (it != seedVector.end()) {
            sorted_seedVector.push_back(*it);
            n_seed_match++;
        }
    }
    seedVector = sorted_seedVector;

    float seed_match_ratio = float(n_seed_match) / seeds.size();

    // Ensure that ACTS and traccc give the same result
    EXPECT_EQ(seeds.size(), seedVector.size());
<<<<<<< HEAD
    EXPECT_TRUE(seed_match_ratio > 0.99);
=======
    EXPECT_TRUE(seed_match_ratio > 0.999);
>>>>>>> 567c2c66

    /*--------------------------------
      ACTS track params estimation
      --------------------------------*/

    const Acts::GeometryContext geoCtx;

    std::vector<Acts::BoundVector> acts_params;

    for (auto& seed : seedVector) {

        auto& spacePoints = seed.sp();

        // get SpacePointPtr
        std::array<const SpacePoint*, 3> spacePointPtrs;
        spacePointPtrs[0] = spacePoints[0];
        spacePointPtrs[1] = spacePoints[1];
        spacePointPtrs[2] = spacePoints[2];

        // find geometry id
        auto spB = spacePoints[0];
        traccc::geometry_id geo_id = 0;
        for (std::size_t i_h = 0; i_h < spacepoints_per_event.size(); i_h++) {
            auto& items = spacepoints_per_event.get_items()[i_h];
            if (std::find(items.begin(), items.end(), spB) != items.end()) {
                geo_id = spacepoints_per_event.get_headers()[i_h];
                break;
            }
        }

        EXPECT_TRUE(geo_id != 0);

        const auto& tf3 = surface_transforms[geo_id];
        const auto& tsl = tf3.translation();
        const auto& rot = tf3.rotation();

        Acts::Vector3 normal;
        normal(0, 0) = traccc::transform3::element_getter()(rot, 0, 2);
        normal(1, 0) = traccc::transform3::element_getter()(rot, 1, 2);
        normal(2, 0) = traccc::transform3::element_getter()(rot, 2, 2);

        std::shared_ptr<Acts::Surface> bottomSurface;
        bool is_disc = false;
        // barrel layer
        if (abs(normal.dot(Acts::Vector3::UnitZ())) < traccc::float_epsilon) {
            // for plane of barrel layers, translation and normal vector is used
            // to form acts transform3

            Acts::Vector3 center;
            center(0, 0) = tsl[0];
            center(1, 0) = tsl[1];
            center(2, 0) = tsl[2];

            bottomSurface =
                Acts::Surface::makeShared<Acts::PlaneSurface>(center, normal);
        }
        // endcap layer
        else {
            is_disc = true;
            // for disc of endcap layers, the traccc transform components are
            // copied into acts transform3
            Acts::Transform3 acts_tf3;
            for (unsigned int i = 0; i < 4; i++) {
                for (unsigned int j = 0; j < 4; j++) {
                    acts_tf3(i, j) = traccc::transform3::element_getter()(
                        tf3.matrix(), i, j);
                }
            }

            // last three arugments are given randomly
            bottomSurface = Acts::Surface::makeShared<Acts::DiscSurface>(
                acts_tf3, 0., 10., 0.);
        }

        // Test the full track parameters estimator
        auto fullParamsOpt = estimateTrackParamsFromSeed(
            geoCtx, spacePointPtrs.begin(), spacePointPtrs.end(),
            *bottomSurface, Acts::Vector3(0, 0, 2), 0.1);

        auto acts_vec = *fullParamsOpt;

        // Acts globalToLocal function on DiscSurface gives (u,v) in radial
        // coordinate. Therefore acts parameters are converted into cartesian
        // coordinate for comparison with traccc parameters
        if (is_disc) {
            auto x = acts_vec[Acts::eBoundLoc0] *
                     std::cos(acts_vec[Acts::eBoundLoc1]);
            auto y = acts_vec[Acts::eBoundLoc0] *
                     std::sin(acts_vec[Acts::eBoundLoc1]);
            acts_vec[Acts::eBoundLoc0] = x;
            acts_vec[Acts::eBoundLoc1] = y;
        }

        acts_params.push_back(acts_vec);
    }

    // params equality check
    int n_params_match = 0;
    for (auto& traccc_param : traccc_params) {
        auto& traccc_vec = traccc_param.vector();
        for (auto& acts_vec : acts_params) {
            if (acts_vec == traccc_vec) {
                n_params_match++;
                break;
            }
        }
    }

    float params_match_ratio = float(n_params_match) / traccc_params.size();

    EXPECT_EQ(acts_params.size(), traccc_params.size());
<<<<<<< HEAD
    EXPECT_TRUE(params_match_ratio > 0.99);
=======
    EXPECT_TRUE(params_match_ratio > 0.999);
>>>>>>> 567c2c66
}

INSTANTIATE_TEST_SUITE_P(
    SeedingValidation, CompareWithActsSeedingTests,
    ::testing::Values(std::make_tuple("tml_detector/trackml-detector.csv",
                                      "tml_full/ttbar_mu200/", 0),
                      std::make_tuple("tml_detector/trackml-detector.csv",
                                      "tml_full/ttbar_mu200/", 1),
                      std::make_tuple("tml_detector/trackml-detector.csv",
                                      "tml_full/ttbar_mu200/", 2),
                      std::make_tuple("tml_detector/trackml-detector.csv",
                                      "tml_full/ttbar_mu200/", 3),
                      std::make_tuple("tml_detector/trackml-detector.csv",
                                      "tml_full/ttbar_mu200/", 4),
                      std::make_tuple("tml_detector/trackml-detector.csv",
                                      "tml_full/ttbar_mu200/", 5),
                      std::make_tuple("tml_detector/trackml-detector.csv",
                                      "tml_full/ttbar_mu200/", 6),
                      std::make_tuple("tml_detector/trackml-detector.csv",
                                      "tml_full/ttbar_mu200/", 7),
                      std::make_tuple("tml_detector/trackml-detector.csv",
                                      "tml_full/ttbar_mu200/", 8),
                      std::make_tuple("tml_detector/trackml-detector.csv",
                                      "tml_full/ttbar_mu200/", 9)));<|MERGE_RESOLUTION|>--- conflicted
+++ resolved
@@ -297,11 +297,7 @@
 
     // Ensure that ACTS and traccc give the same result
     EXPECT_EQ(seeds.size(), seedVector.size());
-<<<<<<< HEAD
-    EXPECT_TRUE(seed_match_ratio > 0.99);
-=======
     EXPECT_TRUE(seed_match_ratio > 0.999);
->>>>>>> 567c2c66
 
     /*--------------------------------
       ACTS track params estimation
@@ -413,11 +409,7 @@
     float params_match_ratio = float(n_params_match) / traccc_params.size();
 
     EXPECT_EQ(acts_params.size(), traccc_params.size());
-<<<<<<< HEAD
-    EXPECT_TRUE(params_match_ratio > 0.99);
-=======
     EXPECT_TRUE(params_match_ratio > 0.999);
->>>>>>> 567c2c66
 }
 
 INSTANTIATE_TEST_SUITE_P(
