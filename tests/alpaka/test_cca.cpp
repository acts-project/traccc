--- conflicted
+++ resolved
@@ -24,52 +24,6 @@
 
 // template <TAccTag>
 cca_function_t get_f_with(traccc::clustering_config cfg) {
-<<<<<<< HEAD
-    return [cfg](const traccc::edm::silicon_cell_collection::host& cells,
-                 const traccc::silicon_detector_description::host& dd) {
-        std::map<traccc::geometry_id, vecmem::vector<traccc::measurement>>
-            result;
-
-        traccc::alpaka::queue queue;
-        traccc::alpaka::vecmem_objects vo(queue);
-
-        vecmem::memory_resource& host_mr = vo.host_mr();
-        vecmem::memory_resource& device_mr = vo.device_mr();
-        vecmem::copy& copy = vo.copy();
-
-        traccc::alpaka::clusterization_algorithm cc({device_mr}, copy, queue,
-                                                    cfg);
-
-        traccc::silicon_detector_description::buffer dd_buffer{
-            static_cast<
-                traccc::silicon_detector_description::buffer::size_type>(
-                dd.size()),
-            device_mr};
-        copy.setup(dd_buffer)->ignore();
-        copy(vecmem::get_data(dd), dd_buffer,
-             vecmem::copy::type::host_to_device)
-            ->ignore();
-
-        traccc::edm::silicon_cell_collection::buffer cells_buffer{
-            static_cast<
-                traccc::edm::silicon_cell_collection::buffer::size_type>(
-                cells.size()),
-            device_mr};
-        copy.setup(cells_buffer)->wait();
-        copy(vecmem::get_data(cells), cells_buffer)->wait();
-
-        auto measurements_buffer = cc(cells_buffer, dd_buffer);
-        traccc::measurement_collection_types::host measurements{&host_mr};
-        copy(measurements_buffer, measurements)->wait();
-
-        for (std::size_t i = 0; i < measurements.size(); i++) {
-            result[measurements.at(i).surface_link.value()].push_back(
-                measurements.at(i));
-        }
-
-        return result;
-    };
-=======
     return
         [cfg](const traccc::edm::silicon_cell_collection::host& cells,
               const traccc::silicon_detector_description::host& dd)
@@ -120,7 +74,6 @@
             // TODO: Output a real disjoint set here.
             return {result, std::nullopt};
         };
->>>>>>> 32950a5e
 }
 }  // namespace
 
