--- conflicted
+++ resolved
@@ -24,27 +24,12 @@
         std::map<traccc::geometry_id, vecmem::vector<traccc::measurement>>
             result;
 
-<<<<<<< HEAD
         auto host_mr = traccc::alpaka::vecmem::get_host_memory_resource<
             traccc::alpaka::AccTag>();
         auto device_mr = traccc::alpaka::vecmem::get_device_memory_resource<
             traccc::alpaka::AccTag>();
         auto copy =
             traccc::alpaka::vecmem::get_device_copy<traccc::alpaka::AccTag>();
-=======
-#ifdef ALPAKA_ACC_SYCL_ENABLED
-        ::sycl::queue q;
-        vecmem::sycl::queue_wrapper qw{&q};
-        traccc::alpaka::vecmem::host_memory_resource host_mr(qw);
-        traccc::alpaka::vecmem::device_copy copy(qw);
-        traccc::alpaka::vecmem::device_memory_resource device_mr;
-#else
-        traccc::alpaka::vecmem::host_memory_resource host_mr;
-        traccc::alpaka::vecmem::device_copy copy;
-        traccc::alpaka::vecmem::device_memory_resource device_mr;
-#endif
->>>>>>> a54d64a3
-
         traccc::alpaka::clusterization_algorithm cc({*device_mr}, *copy, cfg);
 
         traccc::silicon_detector_description::buffer dd_buffer{
