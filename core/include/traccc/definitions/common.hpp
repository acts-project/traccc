/** TRACCC library, part of the ACTS project (R&D line)
 *
 * (c) 2021-2022 CERN for the benefit of the ACTS project
 *
 * Mozilla Public License Version 2.0
 */

#pragma once

// Project include(s).
#include "traccc/definitions/primitives.hpp"

// Detray include(s).
<<<<<<< HEAD
#include "detray/definitions/math.hpp"

// Acts include(s).
#include <Acts/Definitions/Units.hpp>

namespace traccc {

namespace math_ns = detray::math_ns;
=======
#include "detray/definitions/units.hpp"

namespace traccc {

template <typename scalar_t>
using unit = detray::unit<scalar_t>;
>>>>>>> e708a5de

// epsilon for float variables
constexpr scalar float_epsilon = 1e-5;

// pion mass for track parameter estimation
constexpr scalar PION_MASS_MEV = 139.57018 * unit<scalar>::MeV;

}  // namespace traccc<|MERGE_RESOLUTION|>--- conflicted
+++ resolved
@@ -11,23 +11,18 @@
 #include "traccc/definitions/primitives.hpp"
 
 // Detray include(s).
-<<<<<<< HEAD
 #include "detray/definitions/math.hpp"
-
-// Acts include(s).
-#include <Acts/Definitions/Units.hpp>
+#include "detray/definitions/units.hpp"
 
 namespace traccc {
 
 namespace math_ns = detray::math_ns;
-=======
-#include "detray/definitions/units.hpp"
-
-namespace traccc {
 
 template <typename scalar_t>
 using unit = detray::unit<scalar_t>;
->>>>>>> e708a5de
+
+template <typename scalar_t>
+using constant = detray::constant<scalar_t>;
 
 // epsilon for float variables
 constexpr scalar float_epsilon = 1e-5;
