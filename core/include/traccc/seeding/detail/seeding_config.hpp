--- conflicted
+++ resolved
@@ -184,24 +184,6 @@
     // configured to return 1 neighbor on either side of the current phi-bin
     // (and you want to cover the full phi-range of minPT), leave this at 1.
     int phiBinDeflectionCoverage = 1;
-<<<<<<< HEAD
-
-    TRACCC_HOST_DEVICE
-    void setup(const seedfinder_config& finder_config) {
-        bFieldInZ = finder_config.bFieldInZ;
-        minPt = finder_config.minPt;
-        rMax = finder_config.rMax;
-        zMax = finder_config.zMax;
-        zMin = finder_config.zMin;
-        deltaRMax = finder_config.deltaRMax;
-        cotThetaMax = finder_config.cotThetaMax;
-        impactMax = finder_config.impactMax;
-        phiMax = finder_config.phiMax;
-        phiMin = finder_config.phiMin;
-        phiBinDeflectionCoverage = finder_config.phiBinDeflectionCoverage;
-    }
-=======
->>>>>>> 3d8ddbc9
 };
 
 struct seedfilter_config {
