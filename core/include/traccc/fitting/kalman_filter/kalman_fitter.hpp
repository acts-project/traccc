--- conflicted
+++ resolved
@@ -279,13 +279,6 @@
         if (!propagator.finished(propagation)) {
             return kalman_fitter_status::ERROR_PROPAGATION_FAILURE;
         }
-<<<<<<< HEAD
-        // Are all track states updated in the fit?
-        if (fitter_state.m_fit_actor_state.count_missed_fit() > 0u) {
-            return kalman_fitter_status::ERROR_UPDATER_SKIPPED_STATE;
-        }
-=======
->>>>>>> a7cadd54
 
         return kalman_fitter_status::SUCCESS;
     }
@@ -406,13 +399,6 @@
         if (!propagator.finished(propagation)) {
             return kalman_fitter_status::ERROR_PROPAGATION_FAILURE;
         }
-<<<<<<< HEAD
-        // Are all track states updated during smoothing?
-        if (fitter_state.m_fit_actor_state.count_missed_smoother() > 0u) {
-            return kalman_fitter_status::ERROR_SMOOTHER_SKIPPED_STATE;
-        }
-=======
->>>>>>> a7cadd54
 
         return kalman_fitter_status::SUCCESS;
     }
