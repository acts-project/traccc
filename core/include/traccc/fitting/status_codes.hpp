--- conflicted
+++ resolved
@@ -12,24 +12,6 @@
 
 namespace traccc {
 enum class kalman_fitter_status : uint32_t {
-<<<<<<< HEAD
-    SUCCESS,
-    ERROR_QOP_ZERO,
-    ERROR_THETA_POLE,
-    ERROR_INVERSION,
-    ERROR_SMOOTHER_CHI2_NEGATIVE,
-    ERROR_SMOOTHER_CHI2_NOT_FINITE,
-    ERROR_SMOOTHER_INVALID_COVARIANCE,
-    ERROR_SMOOTHER_SKIPPED_STATE,
-    ERROR_UPDATER_CHI2_NEGATIVE,
-    ERROR_UPDATER_CHI2_NOT_FINITE,
-    ERROR_UPDATER_INVALID_COVARIANCE,
-    ERROR_UPDATER_SKIPPED_STATE,
-    ERROR_BARCODE_SEQUENCE_OVERFLOW,
-    ERROR_PROPAGATION_FAILURE,
-    ERROR_OTHER,
-    MAX_STATUS
-=======
     SUCCESS = 0u,
     ERROR_QOP_ZERO = 1u,
     ERROR_THETA_POLE = 2u,
@@ -46,7 +28,6 @@
     ERROR_PROPAGATION_FAILURE = 13u,
     ERROR_OTHER = 14u,
     MAX_STATUS = 15u
->>>>>>> a7cadd54
 };
 
 /// Convert a status code into a human readable string
