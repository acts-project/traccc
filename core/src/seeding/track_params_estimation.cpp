/** TRACCC library, part of the ACTS project (R&D line)
 *
 * (c) 2021-2025 CERN for the benefit of the ACTS project
 *
 * Mozilla Public License Version 2.0
 */

// Library include(s).
#include "traccc/seeding/track_params_estimation.hpp"

#include "traccc/seeding/track_params_estimation_helper.hpp"

// System include(s).
#include <cassert>

namespace traccc::host {

track_params_estimation::track_params_estimation(
    const track_params_estimation_config& config, vecmem::memory_resource& mr,
    std::unique_ptr<const Logger> logger)
    : messaging(std::move(logger)), m_config(config), m_mr(mr) {}

track_params_estimation::output_type track_params_estimation::operator()(
    const edm::measurement_collection<default_algebra>::const_view&
        measurements_view,
    const edm::spacepoint_collection::const_view& spacepoints_view,
    const edm::seed_collection::const_view& seeds_view,
    const vector3& bfield) const {

    // Set up the input / output objects.
    const edm::measurement_collection<default_algebra>::const_device
        measurements(measurements_view);
    const edm::spacepoint_collection::const_device spacepoints(
        spacepoints_view);
    const edm::seed_collection::const_device seeds(seeds_view);
    const edm::seed_collection::const_device::size_type num_seeds =
        seeds.size();
    output_type result(num_seeds, &m_mr.get());

    // Create a track parameters for each seed.
    for (edm::seed_collection::const_device::size_type i = 0; i < num_seeds;
         ++i) {

        TRACCC_VERBOSE("Creating track parameters for seed " << i + 1 << " / "
                                                             << num_seeds);
        TRACCC_VERBOSE("  - bottom spacepoint: "
                       << spacepoints.at(seeds.at(i).bottom_index()).global()
                       << ", radius: "
                       << spacepoints.at(seeds.at(i).bottom_index()).radius());
        TRACCC_VERBOSE("  - middle spacepoint: "
                       << spacepoints.at(seeds.at(i).middle_index()).global()
                       << ", radius: "
                       << spacepoints.at(seeds.at(i).middle_index()).radius());
        TRACCC_VERBOSE("  - top spacepoint: "
                       << spacepoints.at(seeds.at(i).top_index()).global()
                       << ", radius: "
                       << spacepoints.at(seeds.at(i).top_index()).radius());

        // Calculate the track parameter vector.
        bound_track_parameters<>& track_params = result.at(i);
        seed_to_bound_param_vector(track_params, measurements, spacepoints,
                                   seeds.at(i), bfield);

        // Set Covariance
<<<<<<< HEAD
        for (std::size_t j = 0; j < e_bound_size; ++j) {
            scalar var = m_config.initial_sigma[i] * m_config.initial_sigma[i];

            if (i == e_bound_qoverp) {
=======
        for (std::size_t j = 0u; j < e_bound_size; ++j) {
            scalar var =
                m_config.initial_sigma.at(j) * m_config.initial_sigma.at(j);

            if (j == e_bound_qoverp) {
>>>>>>> a7cadd54
                scalar var_theta = getter::element(
                    track_params.covariance(), e_bound_theta, e_bound_theta);

                var += math::pow(m_config.initial_sigma_qopt *
<<<<<<< HEAD
                                     math::sin(track_params[e_bound_theta]),
                                 2.f);
                var += math::pow(m_config.initial_sigma_pt_rel *
                                     track_params[e_bound_qoverp],
                                 2.f);
                var += var_theta *
                       math::pow(track_params[e_bound_qoverp] /
                                     math::tan(track_params[e_bound_theta]),
                                 2.f);
            }

            var *= m_config.initial_inflation[i];

            getter::element(track_params.covariance(), i, i) = var;
=======
                                     math::sin(track_params.theta()),
                                 2.f);
                var += math::pow(
                    m_config.initial_sigma_pt_rel * track_params.qop(), 2.f);
                var += var_theta *
                       math::pow(
                           track_params.qop() / math::tan(track_params.theta()),
                           2.f);
            }

            var *= m_config.initial_inflation.at(j);

            getter::element(track_params.covariance(), j, j) = var;
>>>>>>> a7cadd54
        }
    }

    // Return the result.
    return result;
}

}  // namespace traccc::host<|MERGE_RESOLUTION|>--- conflicted
+++ resolved
@@ -62,38 +62,15 @@
                                    seeds.at(i), bfield);
 
         // Set Covariance
-<<<<<<< HEAD
-        for (std::size_t j = 0; j < e_bound_size; ++j) {
-            scalar var = m_config.initial_sigma[i] * m_config.initial_sigma[i];
-
-            if (i == e_bound_qoverp) {
-=======
         for (std::size_t j = 0u; j < e_bound_size; ++j) {
             scalar var =
                 m_config.initial_sigma.at(j) * m_config.initial_sigma.at(j);
 
             if (j == e_bound_qoverp) {
->>>>>>> a7cadd54
                 scalar var_theta = getter::element(
                     track_params.covariance(), e_bound_theta, e_bound_theta);
 
                 var += math::pow(m_config.initial_sigma_qopt *
-<<<<<<< HEAD
-                                     math::sin(track_params[e_bound_theta]),
-                                 2.f);
-                var += math::pow(m_config.initial_sigma_pt_rel *
-                                     track_params[e_bound_qoverp],
-                                 2.f);
-                var += var_theta *
-                       math::pow(track_params[e_bound_qoverp] /
-                                     math::tan(track_params[e_bound_theta]),
-                                 2.f);
-            }
-
-            var *= m_config.initial_inflation[i];
-
-            getter::element(track_params.covariance(), i, i) = var;
-=======
                                      math::sin(track_params.theta()),
                                  2.f);
                 var += math::pow(
@@ -107,7 +84,6 @@
             var *= m_config.initial_inflation.at(j);
 
             getter::element(track_params.covariance(), j, j) = var;
->>>>>>> a7cadd54
         }
     }
 
