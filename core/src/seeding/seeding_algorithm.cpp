--- conflicted
+++ resolved
@@ -16,19 +16,12 @@
 
 namespace traccc {
 
-<<<<<<< HEAD
-seeding_algorithm::seeding_algorithm(vecmem::memory_resource& mr) : m_mr(mr) {
-    m_finder_config.setup();
-    m_grid_config.setup(m_finder_config);
-}
-=======
 seeding_algorithm::seeding_algorithm(const seedfinder_config& finder_config,
                                      const spacepoint_grid_config& grid_config,
                                      const seedfilter_config& filter_config,
                                      vecmem::memory_resource& mr)
     : m_spacepoint_binning(finder_config, grid_config, mr),
       m_seed_finding(finder_config, filter_config) {}
->>>>>>> 3d8ddbc9
 
 seeding_algorithm::output_type seeding_algorithm::operator()(
     const spacepoint_collection_types::host& spacepoints) const {
