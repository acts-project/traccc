--- conflicted
+++ resolved
@@ -20,19 +20,11 @@
 ///
 /// @param[out] measurements The collection to fill with the measurement data
 /// @param[in]  filename     The file to read the measurement data from
-<<<<<<< HEAD
-/// @param[in]  use_acts_geom_source  Use acts geometry source
-=======
->>>>>>> 22300865
 /// @param[in]  detector  detray detector
 /// @param[in]  do_sort      Whether to sort the measurements or not
 ///
 void read_measurements(measurement_collection_types::host& measurements,
                        std::string_view filename,
-<<<<<<< HEAD
-                       bool use_acts_geom_source = true,
-=======
->>>>>>> 22300865
                        const traccc::default_detector::host* detector = nullptr,
                        const bool do_sort = true);
 
