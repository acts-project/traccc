/** TRACCC library, part of the ACTS project (R&D line)
 *
 * (c) 2022 CERN for the benefit of the ACTS project
 *
 * Mozilla Public License Version 2.0
 */

#pragma once

// Project include(s).
#include "traccc/edm/measurement.hpp"
#include "traccc/io/reader_edm.hpp"

// System include(s).
#include <string_view>

namespace traccc::io::csv {

/// Read measurement information from a specific CSV file
///
/// @param out A measurement & a cell_module (host) collections
/// @param filename The file to read the measurement data from
///
void read_measurements(measurement_reader_output& out,
<<<<<<< HEAD
                       std::string_view filename, bool do_sort = true);
=======
                       std::string_view filename, const bool do_sort = true);
>>>>>>> 36d6f132

}  // namespace traccc::io::csv<|MERGE_RESOLUTION|>--- conflicted
+++ resolved
@@ -22,10 +22,6 @@
 /// @param filename The file to read the measurement data from
 ///
 void read_measurements(measurement_reader_output& out,
-<<<<<<< HEAD
-                       std::string_view filename, bool do_sort = true);
-=======
                        std::string_view filename, const bool do_sort = true);
->>>>>>> 36d6f132
 
 }  // namespace traccc::io::csv