/** TRACCC library, part of the ACTS project (R&D line)
 *
 * (c) 2022-2024 CERN for the benefit of the ACTS project
 *
 * Mozilla Public License Version 2.0
 */

// Local include(s).
#include "read_measurements.hpp"

#include "traccc/io/csv/make_measurement_reader.hpp"

// System include(s).
#include <algorithm>

namespace traccc::io::csv {

void read_measurements(measurement_collection_types::host& measurements,
<<<<<<< HEAD
                       std::string_view filename, bool use_acts_geom_source,
=======
                       std::string_view filename,
>>>>>>> 22300865
                       const traccc::default_detector::host* detector,
                       const bool do_sort) {

    // Construct the measurement reader object.
    auto reader = make_measurement_reader(filename);

    // For Acts data, build a map of acts->detray geometry IDs
    std::map<geometry_id, geometry_id> acts_to_detray_id;

<<<<<<< HEAD
    if (use_acts_geom_source && detector) {
=======
    if (detector) {
>>>>>>> 22300865
        for (const auto& surface_desc : detector->surfaces()) {
            acts_to_detray_id[surface_desc.source] =
                surface_desc.barcode().value();
        }
    }

    // Read the measurements from the input file.
    csv::measurement iomeas;
    while (reader.read(iomeas)) {

        traccc::geometry_id geom_id = iomeas.geometry_id;
<<<<<<< HEAD
        if (use_acts_geom_source && detector) {
            geom_id = acts_to_detray_id[iomeas.geometry_id];
=======
        if (detector) {
            geom_id = acts_to_detray_id.at(iomeas.geometry_id);
>>>>>>> 22300865
        }

        // Construct the measurement object.
        traccc::measurement meas;
        std::array<typename transform3::size_type, 2u> indices{0u, 0u};
        meas.meas_dim = 0u;

        // Local key is a 8 bit char and first and last bit are dummy value. 2 -
        // 7th bits are for 6 bound track parameters.
        // Ex1) 0000010 or 2 -> meas dim = 1 and [loc0] active -> strip or wire
        // Ex2) 0000110 or 6 -> meas dim = 2 and [loc0, loc1] active -> pixel
        // Ex3) 0000100 or 4 -> meas dim = 1 and [loc1] active -> annulus
        for (unsigned int ipar = 0; ipar < 2u; ++ipar) {
            if (((iomeas.local_key) & (1 << (ipar + 1))) != 0) {

                switch (ipar) {
                    case e_bound_loc0: {
                        meas.local[0] = iomeas.local0;
                        meas.variance[0] = iomeas.var_local0;
                        indices[meas.meas_dim++] = ipar;
                    }; break;
                    case e_bound_loc1: {
                        meas.local[1] = iomeas.local1;
                        meas.variance[1] = iomeas.var_local1;
                        indices[meas.meas_dim++] = ipar;
                    }; break;
                }
            }
        }

        meas.subs.set_indices(indices);
        meas.surface_link = detray::geometry::barcode{geom_id};
        // Keeps measurement_id for ambiguity resolution
        meas.measurement_id = iomeas.measurement_id;

        measurements.push_back(meas);
    }

    if (do_sort) {
        std::sort(measurements.begin(), measurements.end(),
                  measurement_sort_comp());
    }
}

}  // namespace traccc::io::csv<|MERGE_RESOLUTION|>--- conflicted
+++ resolved
@@ -16,11 +16,7 @@
 namespace traccc::io::csv {
 
 void read_measurements(measurement_collection_types::host& measurements,
-<<<<<<< HEAD
-                       std::string_view filename, bool use_acts_geom_source,
-=======
                        std::string_view filename,
->>>>>>> 22300865
                        const traccc::default_detector::host* detector,
                        const bool do_sort) {
 
@@ -30,11 +26,7 @@
     // For Acts data, build a map of acts->detray geometry IDs
     std::map<geometry_id, geometry_id> acts_to_detray_id;
 
-<<<<<<< HEAD
-    if (use_acts_geom_source && detector) {
-=======
     if (detector) {
->>>>>>> 22300865
         for (const auto& surface_desc : detector->surfaces()) {
             acts_to_detray_id[surface_desc.source] =
                 surface_desc.barcode().value();
@@ -46,13 +38,8 @@
     while (reader.read(iomeas)) {
 
         traccc::geometry_id geom_id = iomeas.geometry_id;
-<<<<<<< HEAD
-        if (use_acts_geom_source && detector) {
-            geom_id = acts_to_detray_id[iomeas.geometry_id];
-=======
         if (detector) {
             geom_id = acts_to_detray_id.at(iomeas.geometry_id);
->>>>>>> 22300865
         }
 
         // Construct the measurement object.
