/** TRACCC library, part of the ACTS project (R&D line)
 *
 * (c) 2021 CERN for the benefit of the ACTS project
 *
 * Mozilla Public License Version 2.0
 */

#pragma once

#include <cassert>
#include <climits>
#include <dfe/dfe_io_dsv.hpp>
#include <dfe/dfe_namedtuple.hpp>
#include <fstream>
#include <iostream>
#include <map>
#include <vecmem/memory/memory_resource.hpp>

#include "definitions/primitives.hpp"
#include "edm/cell.hpp"
#include "edm/cluster.hpp"
#include "edm/measurement.hpp"
#include "edm/spacepoint.hpp"
#include "geometry/geometry.hpp"

/// reader
namespace traccc {

/// reader

struct csv_cell {

    uint64_t geometry_id = 0;
    uint64_t hit_id = 0;
    channel_id channel0 = 0;
    channel_id channel1 = 0;
    scalar timestamp = 0.;
    scalar value = 0.;

    // geometry_id,hit_id,channel0,channel1,timestamp,value
    DFE_NAMEDTUPLE(csv_cell, geometry_id, hit_id, channel0, channel1, timestamp,
                   value);
};

using cell_reader = dfe::NamedTupleCsvReader<csv_cell>;

struct csv_fatras_hit {
    uint64_t particle_id = 0;
    uint64_t geometry_id = 0;
    scalar tx = 0;
    scalar ty = 0;
    scalar tz = 0;
    scalar tt = 0;
    scalar tpx = 0;
    scalar tpy = 0;
    scalar tpz = 0;
    scalar te = 0;
    scalar deltapx = 0;
    scalar deltapy = 0;
    scalar deltapz = 0;
    scalar deltae = 0;
    uint64_t index = 0;

    DFE_NAMEDTUPLE(csv_fatras_hit, particle_id, geometry_id, tx, ty, tz, tt,
                   tpx, tpy, tpz, te, deltapx, deltapy, deltapz, deltae, index);
};

using fatras_hit_reader = dfe::NamedTupleCsvReader<csv_fatras_hit>;

/// writer

struct csv_measurement {

    uint64_t geometry_id = 0;
    std::string local_key = "";
    scalar local0 = 0.;
    scalar local1 = 0.;
    scalar phi = 0.;
    scalar theta = 0.;
    scalar time = 0.;
    scalar var_local0 = 0.;
    scalar var_local1 = 0.;
    scalar var_phi = 0.;
    scalar var_theta = 0.;
    scalar var_time = 0.;

    DFE_NAMEDTUPLE(csv_measurement, geometry_id, local0, local1, phi, theta,
                   time, var_local0, var_local1, var_phi, var_theta, var_time);
};

using measurement_reader = dfe::NamedTupleCsvReader<csv_measurement>;
using measurement_writer = dfe::NamedTupleCsvWriter<csv_measurement>;

struct csv_internal_spacepoint {
    size_t global_bin;
    scalar x, y, z;
    scalar var_R = 0;
    scalar var_Z = 0;

    // geometry_id,hit_id,channel0,channel1,timestamp,value
    DFE_NAMEDTUPLE(csv_internal_spacepoint, global_bin, x, y, z, var_R, var_Z);
};

using internal_spacepoint_writer =
    dfe::NamedTupleCsvWriter<csv_internal_spacepoint>;

struct csv_spacepoint {

    uint64_t geometry_id = 0;
    scalar x, y, z;
    scalar var_x, var_y, var_z;

    DFE_NAMEDTUPLE(csv_spacepoint, geometry_id, x, y, z, var_x, var_y, var_z);
};

using spacepoint_writer = dfe::NamedTupleCsvWriter<csv_spacepoint>;

struct csv_seed {
    scalar weight;
    scalar z_vertex;
    scalar x_b, y_b, z_b;
    scalar varR_b, varZ_b;
    scalar x_m, y_m, z_m;
    scalar varR_m, varZ_m;
    scalar x_t, y_t, z_t;
    scalar varR_t, varZ_t;

    DFE_NAMEDTUPLE(csv_seed, weight, z_vertex, x_b, y_b, z_b, varR_b, varZ_b,
                   x_m, y_m, z_m, varR_m, varZ_m, x_t, y_t, z_t, varR_t,
                   varZ_t);
};

using seed_writer = dfe::NamedTupleCsvWriter<csv_seed>;

struct csv_multiplet_statistics {
    size_t n_spM;
    size_t n_mid_bot_doublets;
    size_t n_mid_top_doublets;
    size_t n_triplets;

    DFE_NAMEDTUPLE(csv_multiplet_statistics, n_spM, n_mid_bot_doublets,
                   n_mid_top_doublets, n_triplets);
};

using multiplet_statistics_writer =
    dfe::NamedTupleCsvWriter<csv_multiplet_statistics>;

struct csv_seed_statistics {
    size_t n_internal_sp;
    size_t n_seeds;

    DFE_NAMEDTUPLE(csv_seed_statistics, n_internal_sp, n_seeds);
};

using seed_statistics_writer = dfe::NamedTupleCsvWriter<csv_seed_statistics>;

struct csv_surface {

    uint64_t geometry_id = 0;
    scalar cx, cy, cz;
    scalar rot_xu, rot_xv, rot_xw;
    scalar rot_yu, rot_yv, rot_yw;
    scalar rot_zu, rot_zv, rot_zw;

    // geometry_id,hit_id,channel0,channel1,timestamp,value
    DFE_NAMEDTUPLE(csv_surface, geometry_id, cx, cy, cz, rot_xu, rot_xv, rot_xw,
                   rot_yu, rot_yv, rot_yw, rot_zu, rot_zv, rot_zw);
};

using surface_reader = dfe::NamedTupleCsvReader<csv_surface>;

/// Read the geometry information per module and fill into a map
///
/// @param sreader The surface reader type
std::map<geometry_id, transform3> read_surfaces(surface_reader& sreader) {

    std::map<geometry_id, transform3> transform_map;
    csv_surface iosurface;
    while (sreader.read(iosurface)) {

        geometry_id module = iosurface.geometry_id;

        vector3 t{iosurface.cx, iosurface.cy, iosurface.cz};
        vector3 x{iosurface.rot_xu, iosurface.rot_yu, iosurface.rot_zu};
        vector3 z{iosurface.rot_xw, iosurface.rot_yw, iosurface.rot_zw};

        transform_map.insert({module, transform3{t, z, x}});
    }
    return transform_map;
}

/// Read the collection of cells per module and fill into a collection
///
/// @param creader The cellreader type
/// @param resource The memory resource to use for the return value
/// @param tfmap the (optional) transform map
/// @param max_cells the (optional) maximum number of cells to be read in
inline host_cell_container read_cells(
    cell_reader& creader, vecmem::memory_resource& resource,
    const traccc::geometry* tfmap = nullptr,
    unsigned int max_cells = std::numeric_limits<unsigned int>::max()) {

    uint64_t reference_id = 0;
    host_cell_container result(&resource);

    bool first_line_read = false;
    unsigned int read_cells = 0;
    csv_cell iocell;
    host_cell_collection cells(&resource);
    cell_module module;
    while (creader.read(iocell)) {

        if (first_line_read and iocell.geometry_id != reference_id) {
            // Complete the information
            if (tfmap != nullptr) {
                if (tfmap->contains(iocell.geometry_id)) {
                    module.placement = (*tfmap)[iocell.geometry_id];
                }
            }
            // Sort in column major order
            std::sort(cells.begin(), cells.end(),
                      [](const auto& a, const auto& b) {
                          return a.channel1 < b.channel1;
                      });
<<<<<<< HEAD
            result.headers.push_back(module);
            result.items.push_back(cells.items);
=======
            result.push_back(std::move(module), std::move(cells));
>>>>>>> a9b59766
            // Clear for next round
            cells = host_cell_collection(&resource);
            module = cell_module();
        }
        first_line_read = true;
        reference_id = static_cast<uint64_t>(iocell.geometry_id);

        module.module = reference_id;
        module.range0[0] = std::min(module.range0[0], iocell.channel0);
        module.range0[1] = std::max(module.range0[1], iocell.channel0);
        module.range1[0] = std::min(module.range1[0], iocell.channel1);
        module.range1[1] = std::max(module.range1[1], iocell.channel1);

        cells.push_back(cell{iocell.channel0, iocell.channel1, iocell.value,
                             iocell.timestamp});
        if (++read_cells >= max_cells) {
            break;
        }
    }

    // Clean up after loop
    // Sort in column major order
    std::sort(cells.begin(), cells.end(), [](const auto& a, const auto& b) {
        return a.channel1 < b.channel1;
    });

<<<<<<< HEAD
    result.headers.push_back(module);
    result.items.push_back(cells.items);

    assert(result.items.size() == result.headers.size());
=======
    result.push_back(std::move(module), std::move(cells));
>>>>>>> a9b59766

    return result;
}

/// Read the collection of cells per module and fill into a collection
/// of truth clusters.
///
/// @param creader The cellreader type
/// @param tfmap the (optional) transform map
/// @param max_clusters the (optional) maximum number of cells to be read in
inline std::vector<cluster_collection> read_truth_clusters(
    cell_reader& creader, const std::map<geometry_id, transform3>& tfmap = {},
    unsigned int max_cells = std::numeric_limits<unsigned int>::max()) {

    // Reference for switching the container
    uint64_t reference_id = 0;
    std::vector<cluster_collection> cluster_container;
    // Reference for switching the cluster
    uint64_t truth_id = std::numeric_limits<uint64_t>::max();

    bool first_line_read = false;
    unsigned int read_cells = 0;
    csv_cell iocell;
    cluster_collection truth_clusters;
    std::vector<cell> truth_cells;

    while (creader.read(iocell)) {

        if (first_line_read and iocell.geometry_id != reference_id) {
            // Complete the information
            if (not tfmap.empty()) {
                auto tfentry = tfmap.find(iocell.geometry_id);
                if (tfentry != tfmap.end()) {
                    truth_clusters.placement = tfentry->second;
                }
            }

            // Sort in column major order
            cluster_container.push_back(truth_clusters);
            // Clear for next round
            truth_clusters = cluster_collection();
        }

        if (first_line_read and truth_id != iocell.hit_id) {
            truth_clusters.items.push_back({truth_cells});
            truth_cells.clear();
        }
        truth_cells.push_back(cell{iocell.channel0, iocell.channel1,
                                   iocell.value, iocell.timestamp});

        first_line_read = true;
        truth_id = iocell.hit_id;
        reference_id = static_cast<uint64_t>(iocell.geometry_id);

        if (++read_cells >= max_cells) {
            break;
        }
    }

    return cluster_container;
}

/// Read the collection of measurements per module and fill into a collection
///
/// @param hreader The measurement reader type
/// @param resource The memory resource to use for the return value
host_measurement_container read_measurements(
    measurement_reader& mreader, vecmem::memory_resource& resource,
    const std::map<geometry_id, transform3>& tfmap = {},
    unsigned int max_measurements = std::numeric_limits<unsigned int>::max()) {

    uint64_t reference_id = 0;
    host_measurement_container result = {
        host_measurement_container::header_vector(&resource),
        host_measurement_container::item_vector(&resource)};

    bool first_line_read = false;
    unsigned int read_measurements = 0;
    csv_measurement iomeasurement;
    host_measurement_collection measurements(&resource);
    cell_module module;
    while (mreader.read(iomeasurement)) {
        if (first_line_read and iomeasurement.geometry_id != reference_id) {
            // Complete the information
            if (not tfmap.empty()) {
                auto tfentry = tfmap.find(iomeasurement.geometry_id);
                if (tfentry != tfmap.end()) {
                    module.placement = tfentry->second;
                }
            }

<<<<<<< HEAD
            result.headers.push_back(module);
            result.items.push_back(measurements.items);
=======
            result.push_back(std::move(module), std::move(measurements));

>>>>>>> a9b59766
            // Clear for next round
            measurements = host_measurement_collection(&resource);
            module = cell_module();
        }
        first_line_read = true;
        reference_id = static_cast<uint64_t>(iomeasurement.geometry_id);

        module.module = reference_id;

        measurements.push_back(
            measurement{{iomeasurement.local0, iomeasurement.local1},
                        {iomeasurement.var_local0, iomeasurement.var_local1}});
        if (++read_measurements >= max_measurements) {
            break;
        }
    }

<<<<<<< HEAD
    result.headers.push_back(module);
    result.items.push_back(measurements.items);

    assert(result.items.size() == result.headers.size());
=======
    result.push_back(std::move(module), std::move(measurements));
>>>>>>> a9b59766

    return result;
}

/// Read the collection of hits per module and fill into a collection
///
/// @param hreader The hit reader type
/// @param resource The memory resource to use for the return value
inline host_spacepoint_container read_hits(
    fatras_hit_reader& hreader, vecmem::memory_resource& resource,
    unsigned int max_hits = std::numeric_limits<unsigned int>::max()) {
    host_spacepoint_container result = {
        host_spacepoint_container::header_vector(&resource),
        host_spacepoint_container::item_vector(&resource)};

    unsigned int read_hits = 0;
    csv_fatras_hit iohit;

    host_spacepoint_collection spacepoints(&resource);

    while (hreader.read(iohit)) {
        geometry_id geom_id = iohit.geometry_id;
        point3 position({iohit.tx, iohit.ty, iohit.tz});
        variance3 variance({0, 0, 0});
        spacepoint sp({position, variance});

        const host_spacepoint_container::header_vector& headers =
            result.get_headers();

        auto it = std::find(headers.begin(), headers.end(), geom_id);

        if (it == headers.end()) {
            result.push_back(geom_id, vecmem::vector<spacepoint>({sp}));
        } else {
            auto idx = it - headers.begin();
            result.at(idx).items.push_back(sp);
        }

        if (++read_hits >= max_hits) {
            break;
        }
    }

    return result;
}

}  // namespace traccc<|MERGE_RESOLUTION|>--- conflicted
+++ resolved
@@ -222,12 +222,7 @@
                       [](const auto& a, const auto& b) {
                           return a.channel1 < b.channel1;
                       });
-<<<<<<< HEAD
-            result.headers.push_back(module);
-            result.items.push_back(cells.items);
-=======
-            result.push_back(std::move(module), std::move(cells));
->>>>>>> a9b59766
+            result.push_back(std::move(module), std::move(cells.items));
             // Clear for next round
             cells = host_cell_collection(&resource);
             module = cell_module();
@@ -254,14 +249,7 @@
         return a.channel1 < b.channel1;
     });
 
-<<<<<<< HEAD
-    result.headers.push_back(module);
-    result.items.push_back(cells.items);
-
-    assert(result.items.size() == result.headers.size());
-=======
-    result.push_back(std::move(module), std::move(cells));
->>>>>>> a9b59766
+    result.push_back(std::move(module), std::move(cells.items));
 
     return result;
 }
@@ -353,13 +341,8 @@
                 }
             }
 
-<<<<<<< HEAD
-            result.headers.push_back(module);
-            result.items.push_back(measurements.items);
-=======
-            result.push_back(std::move(module), std::move(measurements));
-
->>>>>>> a9b59766
+            result.push_back(std::move(module), std::move(measurements.items));
+
             // Clear for next round
             measurements = host_measurement_collection(&resource);
             module = cell_module();
@@ -377,14 +360,7 @@
         }
     }
 
-<<<<<<< HEAD
-    result.headers.push_back(module);
-    result.items.push_back(measurements.items);
-
-    assert(result.items.size() == result.headers.size());
-=======
-    result.push_back(std::move(module), std::move(measurements));
->>>>>>> a9b59766
+    result.push_back(std::move(module), std::move(measurements.items));
 
     return result;
 }
