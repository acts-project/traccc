--- conflicted
+++ resolved
@@ -28,19 +28,11 @@
 /// @param[out] spacepoints The spacepoint collection to fill
 /// @param[in]  event     The event ID to read in the spacepoints for
 /// @param[in]  directory The directory holding the spacepoint data files
-<<<<<<< HEAD
-/// @param[in]  use_acts_geom_source  Use acts geometry source
-=======
->>>>>>> 22300865
 /// @param[in]  detector  detray detector
 /// @param[in]  format    The format of the data files (to read)
 ///
 void read_spacepoints(spacepoint_collection_types::host& spacepoints,
                       std::size_t event, std::string_view directory,
-<<<<<<< HEAD
-                      bool use_acts_geom_source = true,
-=======
->>>>>>> 22300865
                       const traccc::default_detector::host* detector = nullptr,
                       data_format format = data_format::csv);
 
@@ -53,10 +45,6 @@
 /// @param[in]  meas_filename The file to read the measurement data from
 /// @param[in]  meas_hit_map_filename The file to read the mapping from
 ///                                   measurements to hits from
-<<<<<<< HEAD
-/// @param[in]  use_acts_geom_source  Use acts geometry source
-=======
->>>>>>> 22300865
 /// @param[in]  detector  detray detector
 /// @param[in]  format The format of the data files (to read)
 ///
@@ -64,10 +52,6 @@
                       std::string_view hit_filename,
                       std::string_view meas_filename,
                       std::string_view meas_hit_map_filename,
-<<<<<<< HEAD
-                      bool use_acts_geom_source = true,
-=======
->>>>>>> 22300865
                       const traccc::default_detector::host* detector = nullptr,
                       data_format format = data_format::csv);
 
