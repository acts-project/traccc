--- conflicted
+++ resolved
@@ -28,19 +28,11 @@
 /// @param[out] measurements The measurement collection to fill
 /// @param[in]  event     The event ID to read in the measurements for
 /// @param[in]  directory The directory holding the measurement data files
-<<<<<<< HEAD
-/// @param[in]  use_acts_geom_source  Use acts geometry source
-=======
->>>>>>> 22300865
 /// @param[in]  detector  detray detector
 /// @param[in]  format    The format of the measurement data files (to read)
 ///
 void read_measurements(measurement_collection_types::host& measurements,
                        std::size_t event, std::string_view directory,
-<<<<<<< HEAD
-                       bool use_acts_geom_source = true,
-=======
->>>>>>> 22300865
                        const traccc::default_detector::host* detector = nullptr,
                        data_format format = data_format::csv);
 
@@ -50,19 +42,11 @@
 ///
 /// @param[out] measurements The measurement collection to fill
 /// @param[in]  filename The file to read the measurement data from
-<<<<<<< HEAD
-/// @param[in]  use_acts_geom_source  Use acts geometry source
-=======
->>>>>>> 22300865
 /// @param[in]  detector  detray detector
 /// @param[in]  format   The format of the measurement data files (to read)
 ///
 void read_measurements(measurement_collection_types::host& measurements,
                        std::string_view filename,
-<<<<<<< HEAD
-                       bool use_acts_geom_source = true,
-=======
->>>>>>> 22300865
                        const traccc::default_detector::host* detector = nullptr,
                        data_format format = data_format::csv);
 
