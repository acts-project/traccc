--- conflicted
+++ resolved
@@ -57,19 +57,11 @@
 /// @param[in]  event     The event ID to read in the particles for
 /// @param[in]  directory The directory holding the particle data files
 /// @param[in]  format    The format of the particle data files (to read)
-<<<<<<< HEAD
-/// @param[in]  use_acts_geom_source  Use acts geometry source
-=======
->>>>>>> 22300865
 /// @param[in]  detector  detray detector
 /// @param[in]  filename_postfix Postfix for the particle file name(s)
 ///
 void read_particles(particle_container_types::host &particles,
                     std::size_t event, std::string_view directory,
-<<<<<<< HEAD
-                    bool use_acts_geom_source = true,
-=======
->>>>>>> 22300865
                     const traccc::default_detector::host *detector = nullptr,
                     data_format format = data_format::csv,
                     std::string_view filename_postfix = "-particles_initial");
@@ -83,10 +75,6 @@
 /// @param[in]  hits_file     The file to read the simulated hits from
 /// @param[in]  measurements_file The file to read the "Acts measurements" from
 /// @param[in]  hit_map_file  The file to read the hit->measurement mapping from
-<<<<<<< HEAD
-/// @param[in]  use_acts_geom_source  Use acts geometry source
-=======
->>>>>>> 22300865
 /// @param[in]  detector  detray detector
 /// @param[in]  format        The format of the particle data files (to read)
 ///
@@ -94,10 +82,6 @@
                     std::string_view particles_file, std::string_view hits_file,
                     std::string_view measurements_file,
                     std::string_view hit_map_file,
-<<<<<<< HEAD
-                    bool use_acts_geom_source = true,
-=======
->>>>>>> 22300865
                     const traccc::default_detector::host *detector = nullptr,
                     data_format format = data_format::csv);
 
