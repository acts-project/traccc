--- conflicted
+++ resolved
@@ -34,27 +34,14 @@
 using Queue = ::alpaka::Queue<Acc, ::alpaka::Blocking>;
 
 template <typename TAcc>
-<<<<<<< HEAD
-inline WorkDiv makeWorkDiv(Idx blocks, Idx threadsOrElements) {
+inline WorkDiv makeWorkDiv(Idx blocksPerGrid, Idx threadsOrElements) {
     const Idx blocksPerGrid = std::max(Idx{1}, blocks);
-#ifdef ALPAKA_ACC_GPU_CUDA_ENABLED
-    if constexpr (std::is_same_v<TAcc, ::alpaka::AccGpuCudaRt<Dim, Idx>>) {
-        const auto elementsPerThread = Idx{1};
+    if constexpr (::alpaka::accMatchesTags<TAcc, ::alpaka::TagGpuCudaRt>) {
         const Idx threadsPerBlock(threadsOrElements);
+        const Idx elementsPerThread = Idx{1};
         return WorkDiv{blocksPerGrid, threadsPerBlock, elementsPerThread};
-    } else
-#endif
-    {
-=======
-inline WorkDiv makeWorkDiv(Idx blocksPerGrid,
-                           Idx threadsPerBlockOrElementsPerThread) {
-    if constexpr (::alpaka::accMatchesTags<TAcc, ::alpaka::TagGpuCudaRt>) {
-        const auto elementsPerThread = Idx{1};
-        return WorkDiv{blocksPerGrid, threadsPerBlockOrElementsPerThread,
-                       elementsPerThread};
     } else {
->>>>>>> aef6504f
-        const auto threadsPerBlock = Idx{1};
+        const Idx threadsPerBlock = Idx{1};
         const Idx elementsPerThread(threadsOrElements);
         return WorkDiv{blocksPerGrid, threadsPerBlock, elementsPerThread};
     }
