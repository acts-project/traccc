/** TRACCC library, part of the ACTS project (R&D line)
 *
 * (c) 2023 CERN for the benefit of the ACTS project
 *
 * Mozilla Public License Version 2.0
 */

// Local include(s).
#include "traccc/alpaka/seeding/spacepoint_binning.hpp"

#include "traccc/alpaka/utils/definitions.hpp"

// Project include(s).
#include "traccc/edm/spacepoint.hpp"
#include "traccc/seeding/device/count_grid_capacities.hpp"
#include "traccc/seeding/device/populate_grid.hpp"

namespace traccc::alpaka {

spacepoint_binning::spacepoint_binning(
    const seedfinder_config& config, const spacepoint_grid_config& grid_config,
    const traccc::memory_resource& mr, vecmem::copy& copy)
    : m_config(config),
      m_axes(get_axes(grid_config, (mr.host ? *(mr.host) : mr.main))),
      m_mr(mr),
      m_copy(copy) {}

// Grid Capacity Kernel
struct CountGridCapacityKernel {
    template <typename TAcc>
    ALPAKA_FN_ACC void operator()(
        TAcc const& acc, const seedfinder_config& config,
        const sp_grid::axis_p0_type phi_axis,
        const sp_grid::axis_p1_type z_axis,
        const spacepoint_collection_types::const_view spacepoints_view,
        vecmem::data::vector_view<unsigned int> grid_capacities_view) const {
        auto const globalThreadIdx =
            ::alpaka::getIdx<::alpaka::Grid, ::alpaka::Threads>(acc)[0u];

        device::count_grid_capacities(globalThreadIdx, config, phi_axis, z_axis,
                                      spacepoints_view, grid_capacities_view);
    }
};

// Populate Grid Kernel
struct PopulateGridKernel {
    template <typename TAcc>
    ALPAKA_FN_ACC void operator()(
        TAcc const& acc, seedfinder_config config,
        spacepoint_collection_types::const_view spacepoints_view,
        sp_grid_view grid_view) const {
        auto const globalThreadIdx =
            ::alpaka::getIdx<::alpaka::Grid, ::alpaka::Threads>(acc)[0u];

        device::populate_grid(globalThreadIdx, config, spacepoints_view,
                              grid_view);
    }
};

spacepoint_binning::output_type spacepoint_binning::operator()(
    const spacepoint_collection_types::const_view& spacepoints_view) const {

    // Setup alpaka
<<<<<<< HEAD
    auto devAcc = ::alpaka::getDevByIdx<Acc>(0u);
=======
    auto const platformAcc = ::alpaka::Platform<Acc>{};
    auto devAcc = ::alpaka::getDevByIdx(platformAcc, 0u);
>>>>>>> d9036d24
    auto queue = Queue{devAcc};

    // Get the spacepoint sizes from the view
    auto sp_size = m_copy.get_size(spacepoints_view);

    if (sp_size == 0) {
        return {m_axes.first, m_axes.second, {}, m_mr.main, m_mr.host};
    }

    // Set up the container that will be filled with the required capacities for
    // the spacepoint grid.
    const std::size_t grid_bins = m_axes.first.n_bins * m_axes.second.n_bins;
    vecmem::data::vector_buffer<unsigned int> grid_capacities_buff(grid_bins,
                                                                   m_mr.main);
    m_copy.setup(grid_capacities_buff);
    m_copy.memset(grid_capacities_buff, 0);
    vecmem::data::vector_view<unsigned int> grid_capacities_view =
        grid_capacities_buff;

    // Now define the Alpaka Work division
    auto const deviceProperties = ::alpaka::getAccDevProps<Acc>(devAcc);
    auto const maxThreadsPerBlock = deviceProperties.m_blockThreadExtentMax[0];
    auto const threadsPerBlock = maxThreadsPerBlock;
    auto const blocksPerGrid =
        (sp_size + threadsPerBlock - 1) / threadsPerBlock;
    auto workDiv = makeWorkDiv<Acc>(blocksPerGrid, threadsPerBlock);

    ::alpaka::exec<Acc>(queue, workDiv, CountGridCapacityKernel{}, m_config,
                        m_axes.first, m_axes.second, spacepoints_view,
                        grid_capacities_view);
    ::alpaka::wait(queue);

    // Copy grid capacities back to the host
    vecmem::vector<unsigned int> grid_capacities_host(m_mr.host ? m_mr.host
                                                                : &(m_mr.main));
    m_copy(grid_capacities_buff, grid_capacities_host);

    // Create the grid buffer.
    sp_grid_buffer grid_buffer(
        m_axes.first, m_axes.second,
        std::vector<std::size_t>(grid_capacities_host.begin(),
                                 grid_capacities_host.end()),
        m_mr.main, m_mr.host, vecmem::data::buffer_type::resizable);
    m_copy.setup(grid_buffer._buffer);
    sp_grid_view grid_view = grid_buffer;

    ::alpaka::exec<Acc>(queue, workDiv, PopulateGridKernel{}, m_config,
                        spacepoints_view, grid_view);
    ::alpaka::wait(queue);

    // Return the freshly filled buffer.
    return grid_buffer;
}

}  // namespace traccc::alpaka<|MERGE_RESOLUTION|>--- conflicted
+++ resolved
@@ -61,12 +61,8 @@
     const spacepoint_collection_types::const_view& spacepoints_view) const {
 
     // Setup alpaka
-<<<<<<< HEAD
-    auto devAcc = ::alpaka::getDevByIdx<Acc>(0u);
-=======
     auto const platformAcc = ::alpaka::Platform<Acc>{};
     auto devAcc = ::alpaka::getDevByIdx(platformAcc, 0u);
->>>>>>> d9036d24
     auto queue = Queue{devAcc};
 
     // Get the spacepoint sizes from the view
