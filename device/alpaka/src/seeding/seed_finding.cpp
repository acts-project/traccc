/** TRACCC library, part of the ACTS project (R&D line)
 *
 * (c) 2023-2025 CERN for the benefit of the ACTS project
 *
 * Mozilla Public License Version 2.0
 */

// Local include(s).
#include "traccc/alpaka/seeding/details/seed_finding.hpp"

#include "../utils/utils.hpp"

// Project include(s).
#include "traccc/alpaka/utils/make_prefix_sum_buff.hpp"
#include "traccc/device/fill_prefix_sum.hpp"
#include "traccc/device/make_prefix_sum_buffer.hpp"
#include "traccc/edm/device/device_doublet.hpp"
#include "traccc/edm/device/device_triplet.hpp"
#include "traccc/edm/device/doublet_counter.hpp"
#include "traccc/edm/device/seeding_global_counter.hpp"
#include "traccc/edm/device/triplet_counter.hpp"
#include "traccc/seeding/device/count_doublets.hpp"
#include "traccc/seeding/device/count_triplets.hpp"
#include "traccc/seeding/device/find_doublets.hpp"
#include "traccc/seeding/device/find_triplets.hpp"
#include "traccc/seeding/device/reduce_triplet_counts.hpp"
#include "traccc/seeding/device/select_seeds.hpp"
#include "traccc/seeding/device/update_triplet_weights.hpp"

// System include(s).
#include <algorithm>
#include <vector>

namespace traccc::alpaka {
namespace kernels {

/// Kernel for running @c traccc::device::count_doublets
struct CountDoublets {
    template <typename TAcc>
    ALPAKA_FN_ACC void operator()(
        TAcc const& acc, seedfinder_config config,
        const edm::spacepoint_collection::const_view spacepoints,
        const traccc::details::spacepoint_grid_types::const_view sp_grid,
        const vecmem::data::vector_view<const device::prefix_sum_element_t>
            sp_prefix_sum,
        device::doublet_counter_collection_types::view doublet_counter,
        device::seeding_global_counter* counter) const {
        auto const globalThreadIdx =
            ::alpaka::getIdx<::alpaka::Grid, ::alpaka::Threads>(acc)[0u];
        device::count_doublets(globalThreadIdx, config, spacepoints, sp_grid,
                               sp_prefix_sum, doublet_counter,
                               counter->m_nMidBot, counter->m_nMidTop);
    }
};

// Kernel for running @c traccc::device::find_doublets
struct FindDoublets {
    template <typename TAcc>
    ALPAKA_FN_ACC void operator()(
        TAcc const& acc, seedfinder_config config,
        edm::spacepoint_collection::const_view spacepoints,
        traccc::details::spacepoint_grid_types::const_view sp_grid,
        device::doublet_counter_collection_types::const_view doublet_counter,
        device::device_doublet_collection_types::view mb_doublets,
        device::device_doublet_collection_types::view mt_doublets) const {
        auto const globalThreadIdx =
            ::alpaka::getIdx<::alpaka::Grid, ::alpaka::Threads>(acc)[0u];
        device::find_doublets(globalThreadIdx, config, spacepoints, sp_grid,
                              doublet_counter, mb_doublets, mt_doublets);
    }
};

// Kernel for running @c traccc::device::count_triplets
struct CountTriplets {
    template <typename TAcc>
    ALPAKA_FN_ACC void operator()(
        TAcc const& acc, seedfinder_config config,
        edm::spacepoint_collection::const_view spacepoints,
        traccc::details::spacepoint_grid_types::const_view sp_grid,
        device::doublet_counter_collection_types::const_view doublet_counter,
        device::device_doublet_collection_types::const_view mb_doublets,
        device::device_doublet_collection_types::const_view mt_doublets,
        device::triplet_counter_spM_collection_types::view spM_counter,
        device::triplet_counter_collection_types::view midBot_counter) const {
        auto const globalThreadIdx =
            ::alpaka::getIdx<::alpaka::Grid, ::alpaka::Threads>(acc)[0u];
        device::count_triplets(globalThreadIdx, config, spacepoints, sp_grid,
                               doublet_counter, mb_doublets, mt_doublets,
                               spM_counter, midBot_counter);
    }
};

// Kernel for running @c traccc::device::reduce_triplet_counts
struct ReduceTripletCounts {
    template <typename TAcc>
    ALPAKA_FN_ACC void operator()(
        TAcc const& acc,
        device::doublet_counter_collection_types::const_view doublet_counter,
        device::triplet_counter_spM_collection_types::view spM_counter,
        device::seeding_global_counter* counter) const {
        auto const globalThreadIdx =
            ::alpaka::getIdx<::alpaka::Grid, ::alpaka::Threads>(acc)[0u];
        device::reduce_triplet_counts(globalThreadIdx, doublet_counter,
                                      spM_counter, counter->m_nTriplets);
    }
};

// Kernel for running @c traccc::device::find_triplets
struct FindTriplets {
    template <typename TAcc>
    ALPAKA_FN_ACC void operator()(
        TAcc const& acc, seedfinder_config config,
        seedfilter_config filter_config,
        edm::spacepoint_collection::const_view spacepoints,
        traccc::details::spacepoint_grid_types::const_view sp_grid,
        device::doublet_counter_collection_types::const_view doublet_counter,
        device::device_doublet_collection_types::const_view mt_doublets,
        device::triplet_counter_spM_collection_types::const_view spM_tc,
        device::triplet_counter_collection_types::const_view midBot_tc,
        device::device_triplet_collection_types::view triplet_view) const {

        auto const globalThreadIdx =
            ::alpaka::getIdx<::alpaka::Grid, ::alpaka::Threads>(acc)[0u];
        device::find_triplets(globalThreadIdx, config, filter_config,
                              spacepoints, sp_grid, doublet_counter,
                              mt_doublets, spM_tc, midBot_tc, triplet_view);
    }
};

// Kernel for running @c traccc::device::update_triplet_weights
struct UpdateTripletWeights {
    template <typename TAcc>
    ALPAKA_FN_ACC void operator()(
        TAcc const& acc, seedfilter_config filter_config,
        edm::spacepoint_collection::const_view spacepoints,
        traccc::details::spacepoint_grid_types::const_view sp_grid,
        device::triplet_counter_spM_collection_types::const_view spM_tc,
        device::triplet_counter_collection_types::const_view midBot_tc,
        device::device_triplet_collection_types::view triplet_view) const {
        auto const globalThreadIdx =
            ::alpaka::getIdx<::alpaka::Grid, ::alpaka::Threads>(acc)[0u];
        auto const localThreadIdx =
            ::alpaka::getIdx<::alpaka::Block, ::alpaka::Threads>(acc)[0u];

        // Array for temporary storage of quality parameters for comparing
        // triplets within weight updating kernel
        scalar* const data = ::alpaka::getDynSharedMem<scalar>(acc);

        // Each thread uses compatSeedLimit elements of the array
        scalar* dataPos = &data[localThreadIdx * filter_config.compatSeedLimit];

        device::update_triplet_weights(globalThreadIdx, filter_config,
                                       spacepoints, sp_grid, spM_tc, midBot_tc,
                                       dataPos, triplet_view);
    }
};

// Kernel for running @c traccc::device::select_seeds
struct SelectSeeds {
    template <typename TAcc>
    ALPAKA_FN_ACC void operator()(
        TAcc const& acc, seedfilter_config filter_config,
        edm::spacepoint_collection::const_view spacepoints,
        traccc::details::spacepoint_grid_types::const_view sp_view,
        device::triplet_counter_spM_collection_types::const_view spM_tc,
        device::triplet_counter_collection_types::const_view midBot_tc,
        device::device_triplet_collection_types::view triplet_view,
        edm::seed_collection::view seed_view) const {
        auto const globalThreadIdx =
            ::alpaka::getIdx<::alpaka::Grid, ::alpaka::Threads>(acc)[0u];
        auto const localThreadIdx =
            ::alpaka::getIdx<::alpaka::Block, ::alpaka::Threads>(acc)[0u];

        // Array for temporary storage of quality parameters for comparing
        // triplets within weight updating kernel
        triplet* const data = ::alpaka::getDynSharedMem<triplet>(acc);

        // Each thread uses max_triplets_per_spM elements of the array
        triplet* dataPos =
            &data[localThreadIdx * filter_config.max_triplets_per_spM];

        device::select_seeds(globalThreadIdx, filter_config, spacepoints,
                             sp_view, spM_tc, midBot_tc, triplet_view, dataPos,
                             seed_view);
    }
};

}  // namespace kernels

namespace details {

seed_finding::seed_finding(const seedfinder_config& config,
                           const seedfilter_config& filter_config,
                           const traccc::memory_resource& mr,
                           vecmem::copy& copy,
                           std::unique_ptr<const Logger> logger)
    : messaging(std::move(logger)),
      m_seedfinder_config(config),
      m_seedfilter_config(filter_config),
      m_mr(mr),
      m_copy(copy) {}

edm::seed_collection::buffer seed_finding::operator()(
    const edm::spacepoint_collection::const_view& spacepoints_view,
    const traccc::details::spacepoint_grid_types::const_view& g2_view) const {

    // Setup alpaka
    auto devAcc = ::alpaka::getDevByIdx(::alpaka::Platform<Acc>{}, 0u);
    auto devHost = ::alpaka::getDevByIdx(::alpaka::Platform<Host>{}, 0u);
    auto queue = Queue{devAcc};
    auto const deviceProperties = ::alpaka::getAccDevProps<Acc>(devAcc);
<<<<<<< HEAD
    auto maxThreads = deviceProperties.m_blockThreadExtentMax[0];
    Idx threadsPerBlock = getWarpSize<Acc>() * 2 < maxThreads
                              ? getWarpSize<Acc>() * 2
                              : maxThreads;
=======
    Idx maxThreads = deviceProperties.m_blockThreadExtentMax[0];
    Idx threadsPerBlock = std::min(getWarpSize<Acc>() * 2, maxThreads);
>>>>>>> 43da7073

    // Get the sizes from the grid view
    auto grid_sizes = m_copy.get_sizes(g2_view._data_view);

    // Create prefix sum buffer
    vecmem::data::vector_buffer sp_grid_prefix_sum_buff =
        make_prefix_sum_buff(grid_sizes, m_copy, m_mr, queue);

    const auto num_spacepoints = m_copy.get_size(sp_grid_prefix_sum_buff);
    if (num_spacepoints == 0) {
        return {0, m_mr.main};
    }

    // Set up the doublet counter buffer.
    device::doublet_counter_collection_types::buffer doublet_counter_buffer = {
        num_spacepoints, m_mr.main, vecmem::data::buffer_type::resizable};
    m_copy.setup(doublet_counter_buffer)->ignore();

    // Calculate the number of threads and thread blocks to run the doublet
    // counting kernel for.
    Idx blocksPerGrid =
        (num_spacepoints + threadsPerBlock - 1) / threadsPerBlock;
    auto workDiv = makeWorkDiv<Acc>(blocksPerGrid, threadsPerBlock);

    // Counter for the total number of doublets and triplets
    auto bufHost_counter =
        ::alpaka::allocBuf<device::seeding_global_counter, Idx>(devHost, 1u);
    device::seeding_global_counter* const pBufHost_counter(
        ::alpaka::getPtrNative(bufHost_counter));
    pBufHost_counter->m_nMidBot = 0;
    pBufHost_counter->m_nMidTop = 0;
    pBufHost_counter->m_nTriplets = 0;
    auto bufAcc_counter =
        ::alpaka::allocBuf<device::seeding_global_counter, Idx>(devAcc, 1u);
    ::alpaka::memcpy(queue, bufAcc_counter, bufHost_counter);
    ::alpaka::wait(queue);

    // Count the number of doublets that we need to produce.
    ::alpaka::exec<Acc>(queue, workDiv, kernels::CountDoublets{},
                        m_seedfinder_config, spacepoints_view, g2_view,
                        vecmem::get_data(sp_grid_prefix_sum_buff),
                        vecmem::get_data(doublet_counter_buffer),
                        ::alpaka::getPtrNative(bufAcc_counter));
    ::alpaka::wait(queue);

    // Get the summary values per bin.
    ::alpaka::memcpy(queue, bufHost_counter, bufAcc_counter);
    ::alpaka::wait(queue);

    if (pBufHost_counter->m_nMidBot == 0 || pBufHost_counter->m_nMidTop == 0) {
        return {0, m_mr.main};
    }

    // Set up the doublet counter buffers.
    device::device_doublet_collection_types::buffer doublet_buffer_mb = {
        pBufHost_counter->m_nMidBot, m_mr.main};
    m_copy.setup(doublet_buffer_mb)->ignore();
    device::device_doublet_collection_types::buffer doublet_buffer_mt = {
        pBufHost_counter->m_nMidTop, m_mr.main};
    m_copy.setup(doublet_buffer_mt)->ignore();

    // Calculate the number of threads and thread blocks to run the doublet
    // finding kernel for.
    const unsigned int doublet_counter_buffer_size =
        m_copy.get_size(doublet_counter_buffer);
    blocksPerGrid =
        (doublet_counter_buffer_size + threadsPerBlock - 1) / threadsPerBlock;
    workDiv = makeWorkDiv<Acc>(blocksPerGrid, threadsPerBlock);

    // Find all of the spacepoint doublets.
    ::alpaka::exec<Acc>(queue, workDiv, kernels::FindDoublets{},
                        m_seedfinder_config, spacepoints_view, g2_view,
                        vecmem::get_data(doublet_counter_buffer),
                        vecmem::get_data(doublet_buffer_mb),
                        vecmem::get_data(doublet_buffer_mt));
    ::alpaka::wait(queue);

    // Set up the triplet counter buffers
    device::triplet_counter_spM_collection_types::buffer
        triplet_counter_spM_buffer = {doublet_counter_buffer_size, m_mr.main};
    m_copy.setup(triplet_counter_spM_buffer)->ignore();
    m_copy.memset(triplet_counter_spM_buffer, 0)->ignore();
    device::triplet_counter_collection_types::buffer
        triplet_counter_midBot_buffer = {pBufHost_counter->m_nMidBot, m_mr.main,
                                         vecmem::data::buffer_type::resizable};
    m_copy.setup(triplet_counter_midBot_buffer)->ignore();

    // Calculate the number of threads and thread blocks to run the triplet
    // counting kernel for.
    blocksPerGrid =
        (pBufHost_counter->m_nMidBot + threadsPerBlock - 1) / threadsPerBlock;
    workDiv = makeWorkDiv<Acc>(blocksPerGrid, threadsPerBlock);

    // Count the number of triplets that we need to produce.
    ::alpaka::exec<Acc>(queue, workDiv, kernels::CountTriplets{},
                        m_seedfinder_config, spacepoints_view, g2_view,
                        vecmem::get_data(doublet_counter_buffer),
                        vecmem::get_data(doublet_buffer_mb),
                        vecmem::get_data(doublet_buffer_mt),
                        vecmem::get_data(triplet_counter_spM_buffer),
                        vecmem::get_data(triplet_counter_midBot_buffer));
    ::alpaka::wait(queue);

    // Calculate the number of threads and thread blocks to run the triplet
    // count reduction kernel for.
    blocksPerGrid =
        (doublet_counter_buffer_size + threadsPerBlock - 1) / threadsPerBlock;
    workDiv = makeWorkDiv<Acc>(blocksPerGrid, threadsPerBlock);

    // Reduce the triplet counts per spM.
    ::alpaka::exec<Acc>(queue, workDiv, kernels::ReduceTripletCounts{},
                        vecmem::get_data(doublet_counter_buffer),
                        vecmem::get_data(triplet_counter_spM_buffer),
                        ::alpaka::getPtrNative(bufAcc_counter));
    ::alpaka::wait(queue);

    ::alpaka::memcpy(queue, bufHost_counter, bufAcc_counter);
    ::alpaka::wait(queue);

    if (pBufHost_counter->m_nTriplets == 0) {
        return {0, m_mr.main};
    }

    // Set up the triplet buffer.
    device::device_triplet_collection_types::buffer triplet_buffer = {
        pBufHost_counter->m_nTriplets, m_mr.main};
    m_copy.setup(triplet_buffer)->ignore();
    m_copy.memset(triplet_buffer, 0)->ignore();

    // Calculate the number of threads and thread blocks to run the triplet
    // finding kernel for.
    blocksPerGrid =
        (m_copy.get_size(triplet_counter_midBot_buffer) + threadsPerBlock - 1) /
        threadsPerBlock;
    workDiv = makeWorkDiv<Acc>(blocksPerGrid, threadsPerBlock);

    // Find all of the spacepoint triplets.
    ::alpaka::exec<Acc>(queue, workDiv, kernels::FindTriplets{},
                        m_seedfinder_config, m_seedfilter_config,
                        spacepoints_view, g2_view,
                        vecmem::get_data(doublet_counter_buffer),
                        vecmem::get_data(doublet_buffer_mt),
                        vecmem::get_data(triplet_counter_spM_buffer),
                        vecmem::get_data(triplet_counter_midBot_buffer),
                        vecmem::get_data(triplet_buffer));
    ::alpaka::wait(queue);

    blocksPerGrid =
        (pBufHost_counter->m_nTriplets + threadsPerBlock - 1) / threadsPerBlock;
    workDiv = makeWorkDiv<Acc>(blocksPerGrid, threadsPerBlock);

    // Update the weights of all spacepoint triplets.
    ::alpaka::exec<Acc>(queue, workDiv, kernels::UpdateTripletWeights{},
                        m_seedfilter_config, spacepoints_view, g2_view,
                        vecmem::get_data(triplet_counter_spM_buffer),
                        vecmem::get_data(triplet_counter_midBot_buffer),
                        vecmem::get_data(triplet_buffer));
    ::alpaka::wait(queue);

    // Create result object: collection of seeds
    edm::seed_collection::buffer seed_buffer(
        pBufHost_counter->m_nTriplets, m_mr.main,
        vecmem::data::buffer_type::resizable);
    m_copy.setup(seed_buffer)->ignore();

    // Calculate the number of threads and thread blocks to run the seed
    // selecting kernel for.
    blocksPerGrid =
        (doublet_counter_buffer_size + threadsPerBlock - 1) / threadsPerBlock;
    workDiv = makeWorkDiv<Acc>(blocksPerGrid, threadsPerBlock);

    // Create seeds out of selected triplets
    ::alpaka::exec<Acc>(
        queue, workDiv, kernels::SelectSeeds{}, m_seedfilter_config,
        spacepoints_view, g2_view, vecmem::get_data(triplet_counter_spM_buffer),
        vecmem::get_data(triplet_counter_midBot_buffer),
        vecmem::get_data(triplet_buffer), vecmem::get_data(seed_buffer));
    ::alpaka::wait(queue);

    return seed_buffer;
}

}  // namespace details
}  // namespace traccc::alpaka

// Define the required trait needed for Dynamic shared memory allocation.
namespace alpaka::trait {

template <typename TAcc>
struct BlockSharedMemDynSizeBytes<traccc::alpaka::kernels::UpdateTripletWeights,
                                  TAcc> {
    template <typename TVec, typename... TArgs>
    ALPAKA_FN_HOST_ACC static auto getBlockSharedMemDynSizeBytes(
        traccc::alpaka::kernels::UpdateTripletWeights const& /* kernel */,
        TVec const& blockThreadExtent, TVec const& /* threadElemExtent */,
        traccc::seedfilter_config filter_config, TArgs const&... /* args */
        ) -> std::size_t {
        return static_cast<std::size_t>(filter_config.compatSeedLimit *
                                        blockThreadExtent.prod()) *
               sizeof(traccc::scalar);
    }
};

template <typename TAcc>
struct BlockSharedMemDynSizeBytes<traccc::alpaka::kernels::SelectSeeds, TAcc> {
    template <typename TVec, typename... TArgs>
    ALPAKA_FN_HOST_ACC static auto getBlockSharedMemDynSizeBytes(
        traccc::alpaka::kernels::SelectSeeds const& /* kernel */,
        TVec const& blockThreadExtent, TVec const& /* threadElemExtent */,
        traccc::seedfilter_config filter_config, TArgs const&... /* args */
        ) -> std::size_t {
        return static_cast<std::size_t>(filter_config.max_triplets_per_spM *
                                        blockThreadExtent.prod()) *
               sizeof(traccc::triplet);
    }
};

}  // namespace alpaka::trait<|MERGE_RESOLUTION|>--- conflicted
+++ resolved
@@ -209,15 +209,8 @@
     auto devHost = ::alpaka::getDevByIdx(::alpaka::Platform<Host>{}, 0u);
     auto queue = Queue{devAcc};
     auto const deviceProperties = ::alpaka::getAccDevProps<Acc>(devAcc);
-<<<<<<< HEAD
-    auto maxThreads = deviceProperties.m_blockThreadExtentMax[0];
-    Idx threadsPerBlock = getWarpSize<Acc>() * 2 < maxThreads
-                              ? getWarpSize<Acc>() * 2
-                              : maxThreads;
-=======
     Idx maxThreads = deviceProperties.m_blockThreadExtentMax[0];
     Idx threadsPerBlock = std::min(getWarpSize<Acc>() * 2, maxThreads);
->>>>>>> 43da7073
 
     // Get the sizes from the grid view
     auto grid_sizes = m_copy.get_sizes(g2_view._data_view);
