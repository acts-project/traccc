/** TRACCC library, part of the ACTS project (R&D line)
 *
 * (c) 2023-2025 CERN for the benefit of the ACTS project
 *
 * Mozilla Public License Version 2.0
 */

// Local include(s).
#include "../utils/utils.hpp"

// Project include(s).
#include "traccc/alpaka/utils/make_prefix_sum_buff.hpp"
#include "traccc/device/make_prefix_sum_buffer.hpp"

namespace traccc::alpaka {

struct PrefixSumBuffKernel {
    template <typename TAcc>
    ALPAKA_FN_ACC void operator()(
        TAcc const& acc,
        vecmem::data::vector_view<const device::prefix_sum_size_t> sizes_view,
        vecmem::data::vector_view<device::prefix_sum_element_t> ps_view) const {
        auto const globalThreadIdx =
            ::alpaka::getIdx<::alpaka::Grid, ::alpaka::Threads>(acc)[0u];
        device::fill_prefix_sum(globalThreadIdx, sizes_view, ps_view);
    }
};

vecmem::data::vector_buffer<device::prefix_sum_element_t> make_prefix_sum_buff(
    const std::vector<device::prefix_sum_size_t>& sizes, vecmem::copy& copy,
    const traccc::memory_resource& mr, Queue& queue) {

    const device::prefix_sum_buffer_t make_sum_result =
        device::make_prefix_sum_buffer(sizes, copy, mr);
    const vecmem::data::vector_view<const device::prefix_sum_size_t>
        sizes_sum_view = make_sum_result.view;
    const unsigned int totalSize = make_sum_result.totalSize;

    if (totalSize == 0) {
        return {0, mr.main};
    }

    // Create buffer and view objects for prefix sum vector
    vecmem::data::vector_buffer<device::prefix_sum_element_t> prefix_sum_buff(
        totalSize, mr.main);
    copy.setup(prefix_sum_buff)->wait();
    auto data_prefix_sum_buff = vecmem::get_data(prefix_sum_buff);

    // Fixed number of threads per block.
    const Idx threadsPerBlock = getWarpSize<Acc>();
    const Idx blocksPerGrid =
<<<<<<< HEAD
        (totalSize + threadsPerBlock - 1) / threadsPerBlock;
=======
        (sizes_sum_view.size() + threadsPerBlock - 1) / threadsPerBlock;
>>>>>>> 43da7073
    auto workDiv = makeWorkDiv<Acc>(blocksPerGrid, threadsPerBlock);

    ::alpaka::exec<Acc>(queue, workDiv, PrefixSumBuffKernel{}, sizes_sum_view,
                        data_prefix_sum_buff);
    ::alpaka::wait(queue);

    return prefix_sum_buff;
}

}  // namespace traccc::alpaka<|MERGE_RESOLUTION|>--- conflicted
+++ resolved
@@ -49,11 +49,7 @@
     // Fixed number of threads per block.
     const Idx threadsPerBlock = getWarpSize<Acc>();
     const Idx blocksPerGrid =
-<<<<<<< HEAD
-        (totalSize + threadsPerBlock - 1) / threadsPerBlock;
-=======
         (sizes_sum_view.size() + threadsPerBlock - 1) / threadsPerBlock;
->>>>>>> 43da7073
     auto workDiv = makeWorkDiv<Acc>(blocksPerGrid, threadsPerBlock);
 
     ::alpaka::exec<Acc>(queue, workDiv, PrefixSumBuffKernel{}, sizes_sum_view,
