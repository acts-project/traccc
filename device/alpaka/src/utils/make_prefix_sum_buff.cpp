--- conflicted
+++ resolved
@@ -44,11 +44,7 @@
 
     // Setup Alpaka
     auto const deviceProperties =
-<<<<<<< HEAD
-        ::alpaka::getAccDevProps<Acc>(::alpaka::getDevByIdx<Acc>(0u));
-=======
         ::alpaka::getAccDevProps<Acc>(::alpaka::getDevByIdx(::alpaka::Platform<Acc>{}, 0u));
->>>>>>> d9036d24
     auto const threadsPerBlock = deviceProperties.m_blockThreadExtentMax[0];
 
     // Fixed number of threads per block.
