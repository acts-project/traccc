--- conflicted
+++ resolved
@@ -38,22 +38,13 @@
 #endif
 
 template <typename TAcc>
-<<<<<<< HEAD
 inline WorkDiv makeWorkDiv(Idx blocks, Idx threadsOrElements) {
     const Idx blocksPerGrid = std::max(Idx{1}, blocks);
-    if constexpr (::alpaka::accMatchesTags<TAcc, ::alpaka::TagGpuCudaRt>) {
+    if constexpr (::alpaka::accMatchesTags<TAcc, ::alpaka::TagGpuCudaRt>||
+                  ::alpaka::accMatchesTags<TAcc, ::alpaka::TagGpuHipRt>) {
         const Idx threadsPerBlock(threadsOrElements);
         const Idx elementsPerThread = Idx{1};
         return WorkDiv{blocksPerGrid, threadsPerBlock, elementsPerThread};
-=======
-inline WorkDiv makeWorkDiv(Idx blocksPerGrid,
-                           Idx threadsPerBlockOrElementsPerThread) {
-    if constexpr (::alpaka::accMatchesTags<TAcc, ::alpaka::TagGpuCudaRt> ||
-                  ::alpaka::accMatchesTags<TAcc, ::alpaka::TagGpuHipRt>) {
-        const auto elementsPerThread = Idx{1};
-        return WorkDiv{blocksPerGrid, threadsPerBlockOrElementsPerThread,
-                       elementsPerThread};
->>>>>>> 15baf6db
     } else {
         const Idx threadsPerBlock = Idx{1};
         const Idx elementsPerThread(threadsOrElements);
