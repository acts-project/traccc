--- conflicted
+++ resolved
@@ -144,14 +144,8 @@
         queue, workDiv, CCLKernel{}, m_config, cells, det_descr,
         vecmem::get_data(m_f_backup), vecmem::get_data(m_gf_backup),
         vecmem::get_data(m_adjc_backup), vecmem::get_data(m_adjv_backup),
-<<<<<<< HEAD
-        m_backup_mutex.get(), vecmem::get_data(measurements),
-        vecmem::get_data(cell_links));
-=======
         m_backup_mutex.get(), dummy_view, dummy_view,
         vecmem::get_data(measurements), vecmem::get_data(cell_links));
-    ::alpaka::wait(queue);
->>>>>>> 32950a5e
 
     return measurements;
 }
