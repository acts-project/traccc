--- conflicted
+++ resolved
@@ -126,22 +126,10 @@
             break;
         }
     }
-<<<<<<< HEAD
-    if (totalWeight > static_cast<scalar>(0.)) {
-        TRACCC_PRAGMA_UNROLL
-        for (char i = 0; i < 2; ++i) {
-            var[i] /= totalWeight;
-        }
-        const auto pitch = this_module.pixel.get_pitch();
-        var = var + point2{pitch[0] * pitch[0] / static_cast<scalar>(12.),
-                           pitch[1] * pitch[1] / static_cast<scalar>(12.)};
-    }
-=======
 
     const auto pitch = this_module.pixel.get_pitch();
     var = var + point2{pitch[0] * pitch[0] / static_cast<scalar>(12.),
                        pitch[1] * pitch[1] / static_cast<scalar>(12.)};
->>>>>>> 0ef502d8
 
     /*
      * Fill output vector with calculated cluster properties
