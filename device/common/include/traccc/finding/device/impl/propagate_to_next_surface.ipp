/** TRACCC library, part of the ACTS project (R&D line)
 *
 * (c) 2023-2025 CERN for the benefit of the ACTS project
 *
 * Mozilla Public License Version 2.0
 */

#pragma once

// Project include(s).
#include "traccc/utils/particle.hpp"

// Detray include(s).
#include <detray/propagator/constrained_step.hpp>
#include <detray/utils/tuple_helpers.hpp>

namespace traccc::device {

template <typename propagator_t, typename bfield_t>
TRACCC_HOST_DEVICE inline void propagate_to_next_surface(
    const global_index_t globalIndex, const finding_config& cfg,
    const propagate_to_next_surface_payload<propagator_t, bfield_t>& payload) {

    if (globalIndex >= payload.n_in_params) {
        return;
    }

    // Theta id
    vecmem::device_vector<const unsigned int> param_ids(payload.param_ids_view);

    const unsigned int param_id = param_ids.at(globalIndex);

    // Number of tracks per seed
    vecmem::device_vector<unsigned int> n_tracks_per_seed(
        payload.n_tracks_per_seed_view);

    // Links
    vecmem::device_vector<const candidate_link> links(payload.links_view);

    // Seed id
<<<<<<< HEAD
    unsigned int orig_param_id = links.at(param_id).seed_idx;
    unsigned int step = payload.step;
=======
    unsigned int orig_param_id =
        links.at(payload.prev_links_idx + param_id).seed_idx;
>>>>>>> c868b93f

    // Count the number of tracks per seed
    vecmem::device_atomic_ref<unsigned int> num_tracks_per_seed(
        n_tracks_per_seed.at(orig_param_id));

    const unsigned int s_pos = num_tracks_per_seed.fetch_add(1);
    vecmem::device_vector<unsigned int> params_liveness(
        payload.params_liveness_view);

    if (s_pos >= cfg.max_num_branches_per_seed) {
        params_liveness[param_id] = 0u;
        return;
    }

    // tips
    vecmem::device_vector<unsigned int> tips(payload.tips_view);

    if (links.at(payload.prev_links_idx + param_id).n_skipped >
        cfg.max_num_skipping_per_cand) {
        params_liveness[param_id] = 0u;
<<<<<<< HEAD
        tips.push_back({step, param_id});
=======
        tips.push_back(payload.prev_links_idx + param_id);
>>>>>>> c868b93f
        return;
    }

    // Detector
    typename propagator_t::detector_type det(payload.det_data);

    // Parameters
    bound_track_parameters_collection_types::device params(payload.params_view);

    if (params_liveness.at(param_id) == 0u) {
        return;
    }

    // Input bound track parameter
    const bound_track_parameters<> in_par = params.at(param_id);

    // Create propagator
    propagator_t propagator(cfg.propagation);

    // Create propagator state
    typename propagator_t::state propagation(in_par, payload.field_data, det);
    propagation.set_particle(
        detail::correct_particle_hypothesis(cfg.ptc_hypothesis, in_par));
    propagation._stepping
        .template set_constraint<detray::step::constraint::e_accuracy>(
            cfg.propagation.stepping.step_constraint);

    // Actor state
    // @TODO: simplify the syntax here
    // @NOTE: Post material interaction might be required here
    using actor_tuple_type =
        typename propagator_t::actor_chain_type::actor_tuple;
    typename detray::detail::tuple_element<0, actor_tuple_type>::type::state
        s0{};
    typename detray::detail::tuple_element<3, actor_tuple_type>::type::state
        s3{};
    typename detray::detail::tuple_element<2, actor_tuple_type>::type::state s2{
        s3};
    typename detray::detail::tuple_element<4, actor_tuple_type>::type::state s4;
    s4.min_step_length = cfg.min_step_length_for_next_surface;
    s4.max_count = cfg.max_step_counts_for_next_surface;

    // Propagate to the next surface
    propagator.propagate_sync(propagation, detray::tie(s0, s2, s3, s4));

    // If a surface found, add the parameter for the next step
    if (s4.success) {
        params[param_id] = propagation._stepping.bound_params();

<<<<<<< HEAD
        if (step == cfg.max_track_candidates_per_track - 1) {
            tips.push_back({step, param_id});
=======
        if (payload.step == cfg.max_track_candidates_per_track - 1) {
            tips.push_back(payload.prev_links_idx + param_id);
>>>>>>> c868b93f
            params_liveness[param_id] = 0u;
        } else {
            params_liveness[param_id] = 1u;
        }
    } else {
        params_liveness[param_id] = 0u;

<<<<<<< HEAD
        if (step >= cfg.min_track_candidates_per_track - 1) {
            tips.push_back({step, param_id});
=======
        if (payload.step >= cfg.min_track_candidates_per_track - 1) {
            tips.push_back(payload.prev_links_idx + param_id);
>>>>>>> c868b93f
        }
    }
}

}  // namespace traccc::device<|MERGE_RESOLUTION|>--- conflicted
+++ resolved
@@ -38,13 +38,8 @@
     vecmem::device_vector<const candidate_link> links(payload.links_view);
 
     // Seed id
-<<<<<<< HEAD
-    unsigned int orig_param_id = links.at(param_id).seed_idx;
-    unsigned int step = payload.step;
-=======
     unsigned int orig_param_id =
         links.at(payload.prev_links_idx + param_id).seed_idx;
->>>>>>> c868b93f
 
     // Count the number of tracks per seed
     vecmem::device_atomic_ref<unsigned int> num_tracks_per_seed(
@@ -65,11 +60,7 @@
     if (links.at(payload.prev_links_idx + param_id).n_skipped >
         cfg.max_num_skipping_per_cand) {
         params_liveness[param_id] = 0u;
-<<<<<<< HEAD
-        tips.push_back({step, param_id});
-=======
         tips.push_back(payload.prev_links_idx + param_id);
->>>>>>> c868b93f
         return;
     }
 
@@ -119,13 +110,8 @@
     if (s4.success) {
         params[param_id] = propagation._stepping.bound_params();
 
-<<<<<<< HEAD
-        if (step == cfg.max_track_candidates_per_track - 1) {
-            tips.push_back({step, param_id});
-=======
         if (payload.step == cfg.max_track_candidates_per_track - 1) {
             tips.push_back(payload.prev_links_idx + param_id);
->>>>>>> c868b93f
             params_liveness[param_id] = 0u;
         } else {
             params_liveness[param_id] = 1u;
@@ -133,13 +119,8 @@
     } else {
         params_liveness[param_id] = 0u;
 
-<<<<<<< HEAD
-        if (step >= cfg.min_track_candidates_per_track - 1) {
-            tips.push_back({step, param_id});
-=======
         if (payload.step >= cfg.min_track_candidates_per_track - 1) {
             tips.push_back(payload.prev_links_idx + param_id);
->>>>>>> c868b93f
         }
     }
 }
